--- conflicted
+++ resolved
@@ -335,7 +335,9 @@
 Entity Label                            = Acoustic Access Controller
 Enable Reports                          = true
 
-<<<<<<< HEAD
+[Maneuver.RowsCoverage]
+Enabled                                 = Always
+
 [Transports.TCP.Server]
 Enabled                                 = Always
 Entity Label                            = TCP to Slave CPU
@@ -350,7 +352,4 @@
                                           PowerChannelState,
                                           QueryEntityInfo,
                                           SoundSpeed
-=======
-[Maneuver.RowsCoverage]
-Enabled                                 = Always
->>>>>>> 9bdbde6c
+
