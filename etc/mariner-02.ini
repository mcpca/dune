--- conflicted
+++ resolved
@@ -29,12 +29,8 @@
 # Mariner Quadcopter configuration file                                    #
 ############################################################################
 
-<<<<<<< HEAD
 [Require uav/ardupilot.ini]
-=======
-[Require uav/basic.ini]
 [Require hardware/bcm283x.ini]
->>>>>>> f0d27394
 
 [General]
 Vehicle                                    = mariner-02
@@ -83,7 +79,6 @@
 Loitering tolerance                        = 10
 Seconds before Waypoint                    = 1
 Copter - Minimum WP switch radius          = 1
-<<<<<<< HEAD
 Convert MSL to WGS84 height                = true
 
 [Maneuver.FollowReference.UAV]
@@ -92,6 +87,4 @@
 
 [Maneuver.CommsRelay]
 Z Value                                    = 90
-Loitering Radius                           = 0
-=======
->>>>>>> f0d27394
+Loitering Radius                           = 0