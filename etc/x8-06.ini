--- conflicted
+++ resolved
@@ -108,82 +108,9 @@
 Static Destinations                        = 10.0.30.3:6002
 Transports                                 = EstimatedState
 
-<<<<<<< HEAD
-[Vision.FireMapper]
-Enabled                                    = Always
-Entity Label                               = FireMapper
-Active                                     = true
-Main System ID                             = x8-06
-Debug Level                                = Debug
-
-[Transports.TCP.Server]
-Enabled                                    = Always
-Entity Label                               = TCP to FireMapper CPU
-Announce Service                           = false
-Port                                       = 9999
-Transports                                 = Acceleration,
-                                             AngularVelocity,
-                                             ApmStatus,
-                                             AutopilotMode,
-                                             CpuUsage,
-                                             Current,
-                                             DesiredPath,
-                                             DesiredRoll,
-                                             DesiredSpeed,
-                                             DesiredVerticalRate,
-                                             DesiredZ,
-                                             DevDataBinary,
-                                             DevDataText,
-                                             EntityActivationState,
-                                             EntityInfo,
-                                             EntityList,
-                                             EntityParameters,
-                                             EntityState,
-                                             EstimatedState,
-                                             EstimatedStreamVelocity,
-                                             FollowRefState,
-                                             FuelLevel,
-                                             GpsFix,
-                                             Heartbeat,
-                                             IndicatedSpeed,
-                                             LeaderState,
-                                             LinkLevel,
-                                             LogBookControl,
-                                             LoggingControl,
-                                             MagneticField,
-                                             OperationalLimits,
-                                             PathControlState,
-                                             PlanControl,
-                                             PlanControlState,
-                                             PlanDB,
-                                             PlanGeneration,
-                                             PlanSpecification,
-                                             PowerChannelControl,
-                                             PowerChannelState,
-                                             Pressure,
-                                             QueryEntityParameters,
-                                             RemoteActionsRequest,
-                                             Rpm,
-                                             RSSI,
-                                             SaveEntityParameters,
-                                             ServoPosition,
-                                             SetEntityParameters,
-                                             SetServoPosition,
-                                             SimulatedState,
-                                             StorageUsage,
-                                             Target,
-                                             Temperature,
-                                             Throttle,
-                                             TrexOperation,
-                                             TrueSpeed,
-                                             VehicleMedium,
-                                             VehicleState,
-                                             Voltage
-=======
 [Transports.Radio]
 Active                                  = false
 Enable telemetry report                 = true
 Mode of communication                   = Client
 Serial Port - Device                    = /dev/ttyUSB0
 Enable UAV high speed report            = true
->>>>>>> 3b18955d
