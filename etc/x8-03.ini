############################################################################
# Copyright 2007-2015 Universidade do Porto - Faculdade de Engenharia      #
# Laboratório de Sistemas e Tecnologia Subaquática (LSTS)                  #
############################################################################
# This file is part of DUNE: Unified Navigation Environment.               #
#                                                                          #
# Commercial Licence Usage                                                 #
# Licencees holding valid commercial DUNE licences may use this file in    #
# accordance with the commercial licence agreement provided with the       #
# Software or, alternatively, in accordance with the terms contained in a  #
# written agreement between you and Universidade do Porto. For licensing   #
# terms, conditions, and further information contact lsts@fe.up.pt.        #
#                                                                          #
# European Union Public Licence - EUPL v.1.1 Usage                         #
# Alternatively, this file may be used under the terms of the EUPL,        #
# Version 1.1 only (the "Licence"), appearing in the file LICENCE.md       #
# included in the packaging of this file. You may not use this work        #
# except in compliance with the Licence. Unless required by applicable     #
# law or agreed to in writing, software distributed under the Licence is   #
# distributed on an "AS IS" basis, WITHOUT WARRANTIES OR CONDITIONS OF     #
# ANY KIND, either express or implied. See the Licence for the specific    #
# language governing permissions and limitations at                        #
# http://ec.europa.eu/idabc/eupl.html.                                     #
############################################################################
# Author: Joao Fortuna                                                     #
#         Ricardo Bencatel                                                 #
#         Filipe Ferreira                                                  #
############################################################################
# X8-Flying Wing configuration file                                        #
############################################################################

[Require hardware/lctr-b2xx/luemb.ini]
[Require uav/ardupilot.ini]

[General]
Vehicle                                    = x8-03

[Control.UAV.Ardupilot/Hardware]
Default altitude                           = 200.0
Default loiter radius                      = 75.0
RC 1 PWM MIN                               = 1038
RC 1 PWM MAX                               = 1864
RC 1 MAX                                   = 30.0
RC 1 REV                                   = True
RC 2 PWM MIN                               = 1065
RC 2 PWM MAX                               = 1891
RC 2 MAX                                   = 2.0
RC 2 REV                                   = True
RC 3 PWM MIN                               = 1004
RC 3 PWM MAX                               = 2056
RC 3 MIN                                   = 15.0
RC 3 MAX                                   = 22.0

[Control.Path.Height]
Enabled                                    = Always
Height bandwidth                           = 40
Vertical Rate maximum gain                 = 0.20

[Control.Path.LOSLeg]
Enabled                                    = Always
Look Ahead Gain                            = 0.75
Turn Rate Gain                             = 0.002
Maximum Bank                               = 30

[Control.Path.Formation.Controller]
Leader Name                                = form-leader-03
Maximum Airspeed                           = 20.0
Minimum Airspeed                           = 14.0
Debug Level                                = Debug

<<<<<<< HEAD
[Control.Path.Aerosonde/Leader]
Enabled                                    = Always
Entity Label                               = Path Control Leader
EstimatedState Filter                      = form-leader-03
=======
#[Control.Path.LOSLeg/Leader]
#Enabled                                    = Always
#Entity Label                               = Path Control Leader
#EstimatedState Filter                      = form-leader-03:Formation Control
>>>>>>> 6af2ee4b

[Control.Path.Formation.Coordinator]
Entity Label                               = Formation Coordinator
Enabled                                    = Always
#Debug Level                                = Debug
Main Coordinator                           = true
Execution Frequency                        = 50
Control Frequency                          = 20
Synchronization Frequency                  = 0.1
Debug                                      = true
Commands source                            = ::Path Control Coordinator
Source Alias                               = form-leader-03
Maximum Airspeed                           = 20.0
Minimum Airspeed                           = 14.0
Maximum Altitude                           = 600.0
Minimum Altitude                           = 150.0
Bank Limit                                 = 30.0
Vehicle List                               = x8-03, x8-02
Formation Reference Frame                  = 0
Formation Positions                        = 0.0, -50.0, 0.0,
                                             -50.0, 50.0, -50.0
Simulation type                            = 4DOF_bank
Speed Time Constant                        = 1.0
Bank Time Constant                         = 1.0
Bank Rate Limit                            = 30.0
Vertical Slope Limit                       = 0.2
Longitudinal Acceleration Limit            = 0.2
Default Latitude                           = 39.09
Default Longitude                          = -8.964
Default Speed                              = 17
Default Altitude                           = 150

[Transports.UDP/Formation]
Entity Label                               = Formation Link
Enabled                                    = Hardware
Local Port                                 = 6020
Static Destinations                        = 10.0.20.100:6020,
                                             10.0.20.105:6020
Transports                                 = EstimatedState,
                                             LeaderState,
                                             Formation

[Transports.UDP/Formation-Sim]
Entity Label                               = Formation Link
Enabled                                    = Simulation, AP-SIL, AP-HIL
Local Port                                 = 6023
Static Destinations                        = 127.0.0.1:6021,
                                             127.0.0.1:6022,
                                             127.0.0.1:6024

Transports                                 = EstimatedState,
                                             LeaderState,
                                             Formation

[Simulators.UAV/Simulation]
Stream Speed to North                      = -3
Stream Speed to East                       = -1
Simulation type                            = 5DOF
Speed Time Constant                        = 2.0
Bank Time Constant                         = 0.1
Altitude Time Constant                     = 3.0
Bank Rate Limit                            = 60
Longitudinal Acceleration Limit            = 0.5
Vertical Slope Limit                       = 0.15

[Simulators.UAVAutopilot]
SimulatedState Filter                      = x8-03:UAV Simulator

[Power.LUEMB]

Power Channel 0 - Name                  = 5V C.1  (None)
Power Channel 0 - State                 = 1
Power Channel 1 - Name                  = 5V C.2  (None)
Power Channel 1 - State                 = 1
Power Channel 2 - Name                  = 5V C.3  (None)
Power Channel 2 - State                 = 1
Power Channel 3 - Name                  = 12V C.1 (Wifi Board)
Power Channel 3 - State                 = 1
Power Channel 4 - Name                  = 12V C.2 (Switch ETH)
Power Channel 4 - State                 = 1
Power Channel 5 - Name                  = 12V C.3 (None)
Power Channel 5 - State                 = 1
Power Channel 6 - Name                  = 12V C.4 (None)
Power Channel 6 - State                 = 1
Power Channel 7 - Name                  = 48V C   (Axis Camera)
Power Channel 7 - State                 = 1

ADC Channel 0 - Conversion              = 23.3281, 0.0
ADC Channel 1 - Conversion              = 4.7365, 0.0
ADC Channel 2 - Conversion              = 6.5445, 0.0
ADC Channel 3 - Conversion              = 1.5361, 0.0
ADC Channel 4 - Conversion              = 16.1268, 0.0
ADC Channel 5 - Conversion              = 0.7391, 0.0
ADC Channel 6 - Conversion              = 51.7799, 0.0
ADC Channel 7 - Conversion              = 0.2470, 0.0<|MERGE_RESOLUTION|>--- conflicted
+++ resolved
@@ -68,17 +68,10 @@
 Minimum Airspeed                           = 14.0
 Debug Level                                = Debug
 
-<<<<<<< HEAD
-[Control.Path.Aerosonde/Leader]
+[Control.Path.LOSLeg/Leader]
 Enabled                                    = Always
 Entity Label                               = Path Control Leader
 EstimatedState Filter                      = form-leader-03
-=======
-#[Control.Path.LOSLeg/Leader]
-#Enabled                                    = Always
-#Entity Label                               = Path Control Leader
-#EstimatedState Filter                      = form-leader-03:Formation Control
->>>>>>> 6af2ee4b
 
 [Control.Path.Formation.Coordinator]
 Entity Label                               = Formation Coordinator
@@ -128,7 +121,6 @@
 Static Destinations                        = 127.0.0.1:6021,
                                              127.0.0.1:6022,
                                              127.0.0.1:6024
-
 Transports                                 = EstimatedState,
                                              LeaderState,
                                              Formation
