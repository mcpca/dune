--- conflicted
+++ resolved
@@ -654,14 +654,8 @@
 Enabled                                             = Hardware
 Debug Level                                         = None
 Entity Label                                        = Iridium Modem
-<<<<<<< HEAD
-IO Port - Device                                    = uart:///dev/ttyS3:19200
-IO Port - Device 9523                               = uart:///dev/ttyS3:115200
-Use 9523N Module                                    = false
-=======
 IO Port - Device                                    = uart:///dev/ttyS3:115200
 Use 9523N Module                                    = true
->>>>>>> e45c4ca2
 Mailbox Check - Periodicity                         = 300
 Active                                              = true
 Transmission Window                                 = 300
