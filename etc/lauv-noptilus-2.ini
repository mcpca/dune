--- conflicted
+++ resolved
@@ -122,11 +122,7 @@
 Power Channel 5 - Name                  = Private (Sidescan)
 Power Channel 5 - State                 = 0
 Power Channel 10 - Name                 = Private (Auxiliary CPU)
-<<<<<<< HEAD
 Power Channel 10 - State                = 1
-=======
-Power Channel 10 - State                = 0
->>>>>>> 68363fbc
 Power Channel 13 - Name                 = N/C (+5V_6)
 Power Channel 13 - State                = 0
 
@@ -157,8 +153,7 @@
 [Monitors.Clock]
 Enabled                                 = Hardware
 
-<<<<<<< HEAD
-[Transports.SUNSET]
+[Supervisors.ClockPPS]
 Enabled                                 = Never
 Entity Label                            = SUNSET
 TCP - Address                           = 127.0.0.1
@@ -183,8 +178,4 @@
                                           UamRxFrame,
                                           UamTxStatus
 Rate Limiters                           = EstimatedState:2
-Static Destinations                     = 10.0.10.93:6969
-=======
-[Supervisors.ClockPPS]
-Enabled                                 = Never
->>>>>>> 68363fbc
+Static Destinations                     = 10.0.10.93:6969