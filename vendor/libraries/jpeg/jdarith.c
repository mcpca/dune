/*
 * jdarith.c
 *
 * Developed 1997-2009 by Guido Vollbeding.
 * This file is part of the Independent JPEG Group's software.
 * For conditions of distribution and use, see the accompanying README file.
 *
 * This file contains portable arithmetic entropy decoding routines for JPEG
 * (implementing the ISO/IEC IS 10918-1 and CCITT Recommendation ITU-T T.81).
 *
 * Both sequential and progressive modes are supported in this single module.
 *
 * Suspension is not currently supported in this module.
 */

#define JPEG_INTERNALS
#include "jinclude.h"
#include "jpeglib.h"


/* Expanded entropy decoder object for arithmetic decoding. */

typedef struct {
  struct jpeg_entropy_decoder pub; /* public fields */

  INT32 c;       /* C register, base of coding interval + input bit buffer */
  INT32 a;               /* A register, normalized size of coding interval */
  int ct;     /* bit shift counter, # of bits left in bit buffer part of C */
                                                         /* init: ct = -16 */
                                                         /* run: ct = 0..7 */
                                                         /* error: ct = -1 */
  int last_dc_val[MAX_COMPS_IN_SCAN]; /* last DC coef for each component */
  int dc_context[MAX_COMPS_IN_SCAN]; /* context index for DC conditioning */

  unsigned int restarts_to_go;	/* MCUs left in this restart interval */

  /* Pointers to statistics areas (these workspaces have image lifespan) */
  unsigned char * dc_stats[NUM_ARITH_TBLS];
  unsigned char * ac_stats[NUM_ARITH_TBLS];

  /* Statistics bin for coding with fixed probability 0.5 */
  unsigned char fixed_bin[4];
} arith_entropy_decoder;

typedef arith_entropy_decoder * arith_entropy_ptr;

/* The following two definitions specify the allocation chunk size
 * for the statistics area.
 * According to sections F.1.4.4.1.3 and F.1.4.4.2, we need at least
 * 49 statistics bins for DC, and 245 statistics bins for AC coding.
 *
 * We use a compact representation with 1 byte per statistics bin,
 * thus the numbers directly represent byte sizes.
 * This 1 byte per statistics bin contains the meaning of the MPS
 * (more probable symbol) in the highest bit (mask 0x80), and the
 * index into the probability estimation state machine table
 * in the lower bits (mask 0x7F).
 */

#define DC_STAT_BINS 64
#define AC_STAT_BINS 256


LOCAL(int)
get_byte (j_decompress_ptr cinfo)
/* Read next input byte; we do not support suspension in this module. */
{
  struct jpeg_source_mgr * src = cinfo->src;

  if (src->bytes_in_buffer == 0)
    if (! (*src->fill_input_buffer) (cinfo))
      ERREXIT(cinfo, JERR_CANT_SUSPEND);
  src->bytes_in_buffer--;
  return GETJOCTET(*src->next_input_byte++);
}


/*
 * The core arithmetic decoding routine (common in JPEG and JBIG).
 * This needs to go as fast as possible.
 * Machine-dependent optimization facilities
 * are not utilized in this portable implementation.
 * However, this code should be fairly efficient and
 * may be a good base for further optimizations anyway.
 *
 * Return value is 0 or 1 (binary decision).
 *
 * Note: I've changed the handling of the code base & bit
 * buffer register C compared to other implementations
 * based on the standards layout & procedures.
 * While it also contains both the actual base of the
 * coding interval (16 bits) and the next-bits buffer,
 * the cut-point between these two parts is floating
 * (instead of fixed) with the bit shift counter CT.
 * Thus, we also need only one (variable instead of
 * fixed size) shift for the LPS/MPS decision, and
 * we can get away with any renormalization update
 * of C (except for new data insertion, of course).
 *
 * I've also introduced a new scheme for accessing
 * the probability estimation state machine table,
 * derived from Markus Kuhn's JBIG implementation.
 */

LOCAL(int)
arith_decode (j_decompress_ptr cinfo, unsigned char *st)
{
  register arith_entropy_ptr e = (arith_entropy_ptr) cinfo->entropy;
  register unsigned char nl, nm;
  register INT32 qe, temp;
  register int sv, data;

  /* Renormalization & data input per section D.2.6 */
  while (e->a < 0x8000L) {
    if (--e->ct < 0) {
      /* Need to fetch next data byte */
      if (cinfo->unread_marker)
	data = 0;		/* stuff zero data */
      else {
	data = get_byte(cinfo);	/* read next input byte */
	if (data == 0xFF) {	/* zero stuff or marker code */
	  do data = get_byte(cinfo);
	  while (data == 0xFF);	/* swallow extra 0xFF bytes */
	  if (data == 0)
	    data = 0xFF;	/* discard stuffed zero byte */
	  else {
	    /* Note: Different from the Huffman decoder, hitting
	     * a marker while processing the compressed data
	     * segment is legal in arithmetic coding.
	     * The convention is to supply zero data
	     * then until decoding is complete.
	     */
	    cinfo->unread_marker = data;
	    data = 0;
	  }
	}
      }
      e->c = (e->c << 8) | data; /* insert data into C register */
      if ((e->ct += 8) < 0)	 /* update bit shift counter */
	/* Need more initial bytes */
	if (++e->ct == 0)
	  /* Got 2 initial bytes -> re-init A and exit loop */
	  e->a = 0x8000L; /* => e->a = 0x10000L after loop exit */
    }
    e->a <<= 1;
  }

  /* Fetch values from our compact representation of Table D.2:
   * Qe values and probability estimation state machine
   */
  sv = *st;
  qe = jpeg_aritab[sv & 0x7F];	/* => Qe_Value */
  nl = qe & 0xFF; qe >>= 8;	/* Next_Index_LPS + Switch_MPS */
  nm = qe & 0xFF; qe >>= 8;	/* Next_Index_MPS */

  /* Decode & estimation procedures per sections D.2.4 & D.2.5 */
  temp = e->a - qe;
  e->a = temp;
  temp <<= e->ct;
  if (e->c >= temp) {
    e->c -= temp;
    /* Conditional LPS (less probable symbol) exchange */
    if (e->a < qe) {
      e->a = qe;
      *st = (sv & 0x80) ^ nm;	/* Estimate_after_MPS */
    } else {
      e->a = qe;
      *st = (sv & 0x80) ^ nl;	/* Estimate_after_LPS */
      sv ^= 0x80;		/* Exchange LPS/MPS */
    }
  } else if (e->a < 0x8000L) {
    /* Conditional MPS (more probable symbol) exchange */
    if (e->a < qe) {
      *st = (sv & 0x80) ^ nl;	/* Estimate_after_LPS */
      sv ^= 0x80;		/* Exchange LPS/MPS */
    } else {
      *st = (sv & 0x80) ^ nm;	/* Estimate_after_MPS */
    }
  }

  return sv >> 7;
}


/*
 * Check for a restart marker & resynchronize decoder.
 */

LOCAL(void)
process_restart (j_decompress_ptr cinfo)
{
  arith_entropy_ptr entropy = (arith_entropy_ptr) cinfo->entropy;
  int ci;
  jpeg_component_info * compptr;

  /* Advance past the RSTn marker */
  if (! (*cinfo->marker->read_restart_marker) (cinfo))
    ERREXIT(cinfo, JERR_CANT_SUSPEND);

  /* Re-initialize statistics areas */
  for (ci = 0; ci < cinfo->comps_in_scan; ci++) {
    compptr = cinfo->cur_comp_info[ci];
    if (! cinfo->progressive_mode || (cinfo->Ss == 0 && cinfo->Ah == 0)) {
      MEMZERO(entropy->dc_stats[compptr->dc_tbl_no], DC_STAT_BINS);
      /* Reset DC predictions to 0 */
      entropy->last_dc_val[ci] = 0;
      entropy->dc_context[ci] = 0;
    }
    if ((! cinfo->progressive_mode && cinfo->lim_Se) ||
	(cinfo->progressive_mode && cinfo->Ss)) {
      MEMZERO(entropy->ac_stats[compptr->ac_tbl_no], AC_STAT_BINS);
    }
  }

  /* Reset arithmetic decoding variables */
  entropy->c = 0;
  entropy->a = 0;
  entropy->ct = -16;	/* force reading 2 initial bytes to fill C */

  /* Reset restart counter */
  entropy->restarts_to_go = cinfo->restart_interval;
}


/*
 * Arithmetic MCU decoding.
 * Each of these routines decodes and returns one MCU's worth of
 * arithmetic-compressed coefficients.
 * The coefficients are reordered from zigzag order into natural array order,
 * but are not dequantized.
 *
 * The i'th block of the MCU is stored into the block pointed to by
 * MCU_data[i].  WE ASSUME THIS AREA IS INITIALLY ZEROED BY THE CALLER.
 */

/*
 * MCU decoding for DC initial scan (either spectral selection,
 * or first pass of successive approximation).
 */

METHODDEF(boolean)
decode_mcu_DC_first (j_decompress_ptr cinfo, JBLOCKROW *MCU_data)
{
  arith_entropy_ptr entropy = (arith_entropy_ptr) cinfo->entropy;
  JBLOCKROW block;
  unsigned char *st;
  int blkn, ci, tbl, sign;
  int v, m;

  /* Process restart marker if needed */
  if (cinfo->restart_interval) {
    if (entropy->restarts_to_go == 0)
      process_restart(cinfo);
    entropy->restarts_to_go--;
  }

  if (entropy->ct == -1) return TRUE;	/* if error do nothing */

  /* Outer loop handles each block in the MCU */

  for (blkn = 0; blkn < cinfo->blocks_in_MCU; blkn++) {
    block = MCU_data[blkn];
    ci = cinfo->MCU_membership[blkn];
    tbl = cinfo->cur_comp_info[ci]->dc_tbl_no;

    /* Sections F.2.4.1 & F.1.4.4.1: Decoding of DC coefficients */

    /* Table F.4: Point to statistics bin S0 for DC coefficient coding */
    st = entropy->dc_stats[tbl] + entropy->dc_context[ci];

    /* Figure F.19: Decode_DC_DIFF */
    if (arith_decode(cinfo, st) == 0)
      entropy->dc_context[ci] = 0;
    else {
      /* Figure F.21: Decoding nonzero value v */
      /* Figure F.22: Decoding the sign of v */
      sign = arith_decode(cinfo, st + 1);
      st += 2; st += sign;
      /* Figure F.23: Decoding the magnitude category of v */
      if ((m = arith_decode(cinfo, st)) != 0) {
	st = entropy->dc_stats[tbl] + 20;	/* Table F.4: X1 = 20 */
	while (arith_decode(cinfo, st)) {
	  if ((m <<= 1) == 0x8000) {
	    WARNMS(cinfo, JWRN_ARITH_BAD_CODE);
	    entropy->ct = -1;			/* magnitude overflow */
	    return TRUE;
	  }
	  st += 1;
	}
      }
      /* Section F.1.4.4.1.2: Establish dc_context conditioning category */
      if (m < (int) ((1L << cinfo->arith_dc_L[tbl]) >> 1))
	entropy->dc_context[ci] = 0;		   /* zero diff category */
      else if (m > (int) ((1L << cinfo->arith_dc_U[tbl]) >> 1))
	entropy->dc_context[ci] = 12 + (sign * 4); /* large diff category */
      else
	entropy->dc_context[ci] = 4 + (sign * 4);  /* small diff category */
      v = m;
      /* Figure F.24: Decoding the magnitude bit pattern of v */
      st += 14;
      while (m >>= 1)
	if (arith_decode(cinfo, st)) v |= m;
      v += 1; if (sign) v = -v;
      entropy->last_dc_val[ci] += v;
    }

    /* Scale and output the DC coefficient (assumes jpeg_natural_order[0]=0) */
    (*block)[0] = (JCOEF) (entropy->last_dc_val[ci] << cinfo->Al);
  }

  return TRUE;
}


/*
 * MCU decoding for AC initial scan (either spectral selection,
 * or first pass of successive approximation).
 */

METHODDEF(boolean)
decode_mcu_AC_first (j_decompress_ptr cinfo, JBLOCKROW *MCU_data)
{
  arith_entropy_ptr entropy = (arith_entropy_ptr) cinfo->entropy;
  JBLOCKROW block;
  unsigned char *st;
  int tbl, sign, k;
  int v, m;
  const int * natural_order;

  /* Process restart marker if needed */
  if (cinfo->restart_interval) {
    if (entropy->restarts_to_go == 0)
      process_restart(cinfo);
    entropy->restarts_to_go--;
  }

  if (entropy->ct == -1) return TRUE;	/* if error do nothing */

  natural_order = cinfo->natural_order;

  /* There is always only one block per MCU */
  block = MCU_data[0];
  tbl = cinfo->cur_comp_info[0]->ac_tbl_no;

  /* Sections F.2.4.2 & F.1.4.4.2: Decoding of AC coefficients */

  /* Figure F.20: Decode_AC_coefficients */
  for (k = cinfo->Ss; k <= cinfo->Se; k++) {
    st = entropy->ac_stats[tbl] + 3 * (k - 1);
    if (arith_decode(cinfo, st)) break;		/* EOB flag */
    while (arith_decode(cinfo, st + 1) == 0) {
      st += 3; k++;
      if (k > cinfo->Se) {
	WARNMS(cinfo, JWRN_ARITH_BAD_CODE);
	entropy->ct = -1;			/* spectral overflow */
	return TRUE;
      }
    }
    /* Figure F.21: Decoding nonzero value v */
    /* Figure F.22: Decoding the sign of v */
    sign = arith_decode(cinfo, entropy->fixed_bin);
    st += 2;
    /* Figure F.23: Decoding the magnitude category of v */
    if ((m = arith_decode(cinfo, st)) != 0) {
      if (arith_decode(cinfo, st)) {
	m <<= 1;
	st = entropy->ac_stats[tbl] +
	     (k <= cinfo->arith_ac_K[tbl] ? 189 : 217);
	while (arith_decode(cinfo, st)) {
	  if ((m <<= 1) == 0x8000) {
	    WARNMS(cinfo, JWRN_ARITH_BAD_CODE);
	    entropy->ct = -1;			/* magnitude overflow */
	    return TRUE;
	  }
	  st += 1;
	}
      }
    }
    v = m;
    /* Figure F.24: Decoding the magnitude bit pattern of v */
    st += 14;
    while (m >>= 1)
      if (arith_decode(cinfo, st)) v |= m;
    v += 1; if (sign) v = -v;
    /* Scale and output coefficient in natural (dezigzagged) order */
    (*block)[natural_order[k]] = (JCOEF) (v << cinfo->Al);
  }

  return TRUE;
}


/*
 * MCU decoding for DC successive approximation refinement scan.
 */

METHODDEF(boolean)
decode_mcu_DC_refine (j_decompress_ptr cinfo, JBLOCKROW *MCU_data)
{
  arith_entropy_ptr entropy = (arith_entropy_ptr) cinfo->entropy;
  unsigned char *st;
  int p1, blkn;

  /* Process restart marker if needed */
  if (cinfo->restart_interval) {
    if (entropy->restarts_to_go == 0)
      process_restart(cinfo);
    entropy->restarts_to_go--;
  }

  st = entropy->fixed_bin;	/* use fixed probability estimation */
  p1 = 1 << cinfo->Al;		/* 1 in the bit position being coded */

  /* Outer loop handles each block in the MCU */

  for (blkn = 0; blkn < cinfo->blocks_in_MCU; blkn++) {
    /* Encoded data is simply the next bit of the two's-complement DC value */
    if (arith_decode(cinfo, st))
      MCU_data[blkn][0][0] |= p1;
  }

  return TRUE;
}


/*
 * MCU decoding for AC successive approximation refinement scan.
 */

METHODDEF(boolean)
decode_mcu_AC_refine (j_decompress_ptr cinfo, JBLOCKROW *MCU_data)
{
  arith_entropy_ptr entropy = (arith_entropy_ptr) cinfo->entropy;
  JBLOCKROW block;
  JCOEFPTR thiscoef;
  unsigned char *st;
  int tbl, k, kex;
  int p1, m1;
  const int * natural_order;

  /* Process restart marker if needed */
  if (cinfo->restart_interval) {
    if (entropy->restarts_to_go == 0)
      process_restart(cinfo);
    entropy->restarts_to_go--;
  }

  if (entropy->ct == -1) return TRUE;	/* if error do nothing */

  natural_order = cinfo->natural_order;

  /* There is always only one block per MCU */
  block = MCU_data[0];
  tbl = cinfo->cur_comp_info[0]->ac_tbl_no;

  p1 = 1 << cinfo->Al;		/* 1 in the bit position being coded */
<<<<<<< HEAD
  m1 = ((unsigned int) -1) << cinfo->Al;  /* -1 in the bit position being coded */
=======
  m1 = ~0U << cinfo->Al; 	/* -1 in the bit position being coded */
>>>>>>> 472131d5

  /* Establish EOBx (previous stage end-of-block) index */
  for (kex = cinfo->Se; kex > 0; kex--)
    if ((*block)[natural_order[kex]]) break;

  for (k = cinfo->Ss; k <= cinfo->Se; k++) {
    st = entropy->ac_stats[tbl] + 3 * (k - 1);
    if (k > kex)
      if (arith_decode(cinfo, st)) break;	/* EOB flag */
    for (;;) {
      thiscoef = *block + natural_order[k];
      if (*thiscoef) {				/* previously nonzero coef */
	if (arith_decode(cinfo, st + 2)) {
	  if (*thiscoef < 0)
	    *thiscoef += m1;
	  else
	    *thiscoef += p1;
	}
	break;
      }
      if (arith_decode(cinfo, st + 1)) {	/* newly nonzero coef */
	if (arith_decode(cinfo, entropy->fixed_bin))
	  *thiscoef = m1;
	else
	  *thiscoef = p1;
	break;
      }
      st += 3; k++;
      if (k > cinfo->Se) {
	WARNMS(cinfo, JWRN_ARITH_BAD_CODE);
	entropy->ct = -1;			/* spectral overflow */
	return TRUE;
      }
    }
  }

  return TRUE;
}


/*
 * Decode one MCU's worth of arithmetic-compressed coefficients.
 */

METHODDEF(boolean)
decode_mcu (j_decompress_ptr cinfo, JBLOCKROW *MCU_data)
{
  arith_entropy_ptr entropy = (arith_entropy_ptr) cinfo->entropy;
  jpeg_component_info * compptr;
  JBLOCKROW block;
  unsigned char *st;
  int blkn, ci, tbl, sign, k;
  int v, m;
  const int * natural_order;

  /* Process restart marker if needed */
  if (cinfo->restart_interval) {
    if (entropy->restarts_to_go == 0)
      process_restart(cinfo);
    entropy->restarts_to_go--;
  }

  if (entropy->ct == -1) return TRUE;	/* if error do nothing */

  natural_order = cinfo->natural_order;

  /* Outer loop handles each block in the MCU */

  for (blkn = 0; blkn < cinfo->blocks_in_MCU; blkn++) {
    block = MCU_data[blkn];
    ci = cinfo->MCU_membership[blkn];
    compptr = cinfo->cur_comp_info[ci];

    /* Sections F.2.4.1 & F.1.4.4.1: Decoding of DC coefficients */

    tbl = compptr->dc_tbl_no;

    /* Table F.4: Point to statistics bin S0 for DC coefficient coding */
    st = entropy->dc_stats[tbl] + entropy->dc_context[ci];

    /* Figure F.19: Decode_DC_DIFF */
    if (arith_decode(cinfo, st) == 0)
      entropy->dc_context[ci] = 0;
    else {
      /* Figure F.21: Decoding nonzero value v */
      /* Figure F.22: Decoding the sign of v */
      sign = arith_decode(cinfo, st + 1);
      st += 2; st += sign;
      /* Figure F.23: Decoding the magnitude category of v */
      if ((m = arith_decode(cinfo, st)) != 0) {
	st = entropy->dc_stats[tbl] + 20;	/* Table F.4: X1 = 20 */
	while (arith_decode(cinfo, st)) {
	  if ((m <<= 1) == 0x8000) {
	    WARNMS(cinfo, JWRN_ARITH_BAD_CODE);
	    entropy->ct = -1;			/* magnitude overflow */
	    return TRUE;
	  }
	  st += 1;
	}
      }
      /* Section F.1.4.4.1.2: Establish dc_context conditioning category */
      if (m < (int) ((1L << cinfo->arith_dc_L[tbl]) >> 1))
	entropy->dc_context[ci] = 0;		   /* zero diff category */
      else if (m > (int) ((1L << cinfo->arith_dc_U[tbl]) >> 1))
	entropy->dc_context[ci] = 12 + (sign * 4); /* large diff category */
      else
	entropy->dc_context[ci] = 4 + (sign * 4);  /* small diff category */
      v = m;
      /* Figure F.24: Decoding the magnitude bit pattern of v */
      st += 14;
      while (m >>= 1)
	if (arith_decode(cinfo, st)) v |= m;
      v += 1; if (sign) v = -v;
      entropy->last_dc_val[ci] += v;
    }

    (*block)[0] = (JCOEF) entropy->last_dc_val[ci];

    /* Sections F.2.4.2 & F.1.4.4.2: Decoding of AC coefficients */

    tbl = compptr->ac_tbl_no;

    /* Figure F.20: Decode_AC_coefficients */
    for (k = 1; k <= cinfo->lim_Se; k++) {
      st = entropy->ac_stats[tbl] + 3 * (k - 1);
      if (arith_decode(cinfo, st)) break;	/* EOB flag */
      while (arith_decode(cinfo, st + 1) == 0) {
	st += 3; k++;
	if (k > cinfo->lim_Se) {
	  WARNMS(cinfo, JWRN_ARITH_BAD_CODE);
	  entropy->ct = -1;			/* spectral overflow */
	  return TRUE;
	}
      }
      /* Figure F.21: Decoding nonzero value v */
      /* Figure F.22: Decoding the sign of v */
      sign = arith_decode(cinfo, entropy->fixed_bin);
      st += 2;
      /* Figure F.23: Decoding the magnitude category of v */
      if ((m = arith_decode(cinfo, st)) != 0) {
	if (arith_decode(cinfo, st)) {
	  m <<= 1;
	  st = entropy->ac_stats[tbl] +
	       (k <= cinfo->arith_ac_K[tbl] ? 189 : 217);
	  while (arith_decode(cinfo, st)) {
	    if ((m <<= 1) == 0x8000) {
	      WARNMS(cinfo, JWRN_ARITH_BAD_CODE);
	      entropy->ct = -1;			/* magnitude overflow */
	      return TRUE;
	    }
	    st += 1;
	  }
	}
      }
      v = m;
      /* Figure F.24: Decoding the magnitude bit pattern of v */
      st += 14;
      while (m >>= 1)
	if (arith_decode(cinfo, st)) v |= m;
      v += 1; if (sign) v = -v;
      (*block)[natural_order[k]] = (JCOEF) v;
    }
  }

  return TRUE;
}


/*
 * Initialize for an arithmetic-compressed scan.
 */

METHODDEF(void)
start_pass (j_decompress_ptr cinfo)
{
  arith_entropy_ptr entropy = (arith_entropy_ptr) cinfo->entropy;
  int ci, tbl;
  jpeg_component_info * compptr;

  if (cinfo->progressive_mode) {
    /* Validate progressive scan parameters */
    if (cinfo->Ss == 0) {
      if (cinfo->Se != 0)
	goto bad;
    } else {
      /* need not check Ss/Se < 0 since they came from unsigned bytes */
      if (cinfo->Se < cinfo->Ss || cinfo->Se > cinfo->lim_Se)
	goto bad;
      /* AC scans may have only one component */
      if (cinfo->comps_in_scan != 1)
	goto bad;
    }
    if (cinfo->Ah != 0) {
      /* Successive approximation refinement scan: must have Al = Ah-1. */
      if (cinfo->Ah-1 != cinfo->Al)
	goto bad;
    }
    if (cinfo->Al > 13) {	/* need not check for < 0 */
      bad:
      ERREXIT4(cinfo, JERR_BAD_PROGRESSION,
	       cinfo->Ss, cinfo->Se, cinfo->Ah, cinfo->Al);
    }
    /* Update progression status, and verify that scan order is legal.
     * Note that inter-scan inconsistencies are treated as warnings
     * not fatal errors ... not clear if this is right way to behave.
     */
    for (ci = 0; ci < cinfo->comps_in_scan; ci++) {
      int coefi, cindex = cinfo->cur_comp_info[ci]->component_index;
      int *coef_bit_ptr = & cinfo->coef_bits[cindex][0];
      if (cinfo->Ss && coef_bit_ptr[0] < 0) /* AC without prior DC scan */
	WARNMS2(cinfo, JWRN_BOGUS_PROGRESSION, cindex, 0);
      for (coefi = cinfo->Ss; coefi <= cinfo->Se; coefi++) {
	int expected = (coef_bit_ptr[coefi] < 0) ? 0 : coef_bit_ptr[coefi];
	if (cinfo->Ah != expected)
	  WARNMS2(cinfo, JWRN_BOGUS_PROGRESSION, cindex, coefi);
	coef_bit_ptr[coefi] = cinfo->Al;
      }
    }
    /* Select MCU decoding routine */
    if (cinfo->Ah == 0) {
      if (cinfo->Ss == 0)
	entropy->pub.decode_mcu = decode_mcu_DC_first;
      else
	entropy->pub.decode_mcu = decode_mcu_AC_first;
    } else {
      if (cinfo->Ss == 0)
	entropy->pub.decode_mcu = decode_mcu_DC_refine;
      else
	entropy->pub.decode_mcu = decode_mcu_AC_refine;
    }
  } else {
    /* Check that the scan parameters Ss, Se, Ah/Al are OK for sequential JPEG.
     * This ought to be an error condition, but we make it a warning.
     */
    if (cinfo->Ss != 0 || cinfo->Ah != 0 || cinfo->Al != 0 ||
	(cinfo->Se < DCTSIZE2 && cinfo->Se != cinfo->lim_Se))
      WARNMS(cinfo, JWRN_NOT_SEQUENTIAL);
    /* Select MCU decoding routine */
    entropy->pub.decode_mcu = decode_mcu;
  }

  /* Allocate & initialize requested statistics areas */
  for (ci = 0; ci < cinfo->comps_in_scan; ci++) {
    compptr = cinfo->cur_comp_info[ci];
    if (! cinfo->progressive_mode || (cinfo->Ss == 0 && cinfo->Ah == 0)) {
      tbl = compptr->dc_tbl_no;
      if (tbl < 0 || tbl >= NUM_ARITH_TBLS)
	ERREXIT1(cinfo, JERR_NO_ARITH_TABLE, tbl);
      if (entropy->dc_stats[tbl] == NULL)
	entropy->dc_stats[tbl] = (unsigned char *) (*cinfo->mem->alloc_small)
	  ((j_common_ptr) cinfo, JPOOL_IMAGE, DC_STAT_BINS);
      MEMZERO(entropy->dc_stats[tbl], DC_STAT_BINS);
      /* Initialize DC predictions to 0 */
      entropy->last_dc_val[ci] = 0;
      entropy->dc_context[ci] = 0;
    }
    if ((! cinfo->progressive_mode && cinfo->lim_Se) ||
	(cinfo->progressive_mode && cinfo->Ss)) {
      tbl = compptr->ac_tbl_no;
      if (tbl < 0 || tbl >= NUM_ARITH_TBLS)
	ERREXIT1(cinfo, JERR_NO_ARITH_TABLE, tbl);
      if (entropy->ac_stats[tbl] == NULL)
	entropy->ac_stats[tbl] = (unsigned char *) (*cinfo->mem->alloc_small)
	  ((j_common_ptr) cinfo, JPOOL_IMAGE, AC_STAT_BINS);
      MEMZERO(entropy->ac_stats[tbl], AC_STAT_BINS);
    }
  }

  /* Initialize arithmetic decoding variables */
  entropy->c = 0;
  entropy->a = 0;
  entropy->ct = -16;	/* force reading 2 initial bytes to fill C */

  /* Initialize restart counter */
  entropy->restarts_to_go = cinfo->restart_interval;
}


/*
 * Module initialization routine for arithmetic entropy decoding.
 */

GLOBAL(void)
jinit_arith_decoder (j_decompress_ptr cinfo)
{
  arith_entropy_ptr entropy;
  int i;

  entropy = (arith_entropy_ptr)
    (*cinfo->mem->alloc_small) ((j_common_ptr) cinfo, JPOOL_IMAGE,
				SIZEOF(arith_entropy_decoder));
  cinfo->entropy = (struct jpeg_entropy_decoder *) entropy;
  entropy->pub.start_pass = start_pass;

  /* Mark tables unallocated */
  for (i = 0; i < NUM_ARITH_TBLS; i++) {
    entropy->dc_stats[i] = NULL;
    entropy->ac_stats[i] = NULL;
  }

  /* Initialize index for fixed probability estimation */
  entropy->fixed_bin[0] = 113;

  if (cinfo->progressive_mode) {
    /* Create progression status table */
    int *coef_bit_ptr, ci;
    cinfo->coef_bits = (int (*)[DCTSIZE2])
      (*cinfo->mem->alloc_small) ((j_common_ptr) cinfo, JPOOL_IMAGE,
				  cinfo->num_components*DCTSIZE2*SIZEOF(int));
    coef_bit_ptr = & cinfo->coef_bits[0][0];
    for (ci = 0; ci < cinfo->num_components; ci++) 
      for (i = 0; i < DCTSIZE2; i++)
	*coef_bit_ptr++ = -1;
  }
}<|MERGE_RESOLUTION|>--- conflicted
+++ resolved
@@ -454,11 +454,7 @@
   tbl = cinfo->cur_comp_info[0]->ac_tbl_no;
 
   p1 = 1 << cinfo->Al;		/* 1 in the bit position being coded */
-<<<<<<< HEAD
-  m1 = ((unsigned int) -1) << cinfo->Al;  /* -1 in the bit position being coded */
-=======
   m1 = ~0U << cinfo->Al; 	/* -1 in the bit position being coded */
->>>>>>> 472131d5
 
   /* Establish EOBx (previous stage end-of-block) index */
   for (kex = cinfo->Se; kex > 0; kex--)
