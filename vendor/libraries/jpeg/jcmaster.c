/*
 * jcmaster.c
 *
 * Copyright (C) 1991-1997, Thomas G. Lane.
 * Modified 2003-2010 by Guido Vollbeding.
 * This file is part of the Independent JPEG Group's software.
 * For conditions of distribution and use, see the accompanying README file.
 *
 * This file contains master control logic for the JPEG compressor.
 * These routines are concerned with parameter validation, initial setup,
 * and inter-pass control (determining the number of passes and the work 
 * to be done in each pass).
 */

#define JPEG_INTERNALS
#include "jinclude.h"
#include "jpeglib.h"


/* Private state */

typedef enum {
	main_pass,		/* input data, also do first output step */
	huff_opt_pass,		/* Huffman code optimization pass */
	output_pass		/* data output pass */
} c_pass_type;

typedef struct {
  struct jpeg_comp_master pub;	/* public fields */

  c_pass_type pass_type;	/* the type of the current pass */

  int pass_number;		/* # of passes completed */
  int total_passes;		/* total # of passes needed */

  int scan_number;		/* current index in scan_info[] */
} my_comp_master;

typedef my_comp_master * my_master_ptr;


/*
 * Support routines that do various essential calculations.
 */

/*
 * Compute JPEG image dimensions and related values.
 * NOTE: this is exported for possible use by application.
 * Hence it mustn't do anything that can't be done twice.
 */

GLOBAL(void)
jpeg_calc_jpeg_dimensions (j_compress_ptr cinfo)
/* Do computations that are needed before master selection phase */
{
#ifdef DCT_SCALING_SUPPORTED

  /* Compute actual JPEG image dimensions and DCT scaling choices. */
  if (cinfo->scale_num >= cinfo->scale_denom * 8) {
    /* Provide 8/1 scaling */
    cinfo->jpeg_width = cinfo->image_width << 3;
    cinfo->jpeg_height = cinfo->image_height << 3;
    cinfo->min_DCT_h_scaled_size = 1;
    cinfo->min_DCT_v_scaled_size = 1;
  } else if (cinfo->scale_num >= cinfo->scale_denom * 4) {
    /* Provide 4/1 scaling */
    cinfo->jpeg_width = cinfo->image_width << 2;
    cinfo->jpeg_height = cinfo->image_height << 2;
    cinfo->min_DCT_h_scaled_size = 2;
    cinfo->min_DCT_v_scaled_size = 2;
  } else if (cinfo->scale_num * 3 >= cinfo->scale_denom * 8) {
    /* Provide 8/3 scaling */
    cinfo->jpeg_width = (cinfo->image_width << 1) + (JDIMENSION)
      jdiv_round_up((long) cinfo->image_width * 2, 3L);
    cinfo->jpeg_height = (cinfo->image_height << 1) + (JDIMENSION)
      jdiv_round_up((long) cinfo->image_height * 2, 3L);
    cinfo->min_DCT_h_scaled_size = 3;
    cinfo->min_DCT_v_scaled_size = 3;
  } else if (cinfo->scale_num >= cinfo->scale_denom * 2) {
    /* Provide 2/1 scaling */
    cinfo->jpeg_width = cinfo->image_width << 1;
    cinfo->jpeg_height = cinfo->image_height << 1;
    cinfo->min_DCT_h_scaled_size = 4;
    cinfo->min_DCT_v_scaled_size = 4;
  } else if (cinfo->scale_num * 5 >= cinfo->scale_denom * 8) {
    /* Provide 8/5 scaling */
    cinfo->jpeg_width = cinfo->image_width + (JDIMENSION)
      jdiv_round_up((long) cinfo->image_width * 3, 5L);
    cinfo->jpeg_height = cinfo->image_height + (JDIMENSION)
      jdiv_round_up((long) cinfo->image_height * 3, 5L);
    cinfo->min_DCT_h_scaled_size = 5;
    cinfo->min_DCT_v_scaled_size = 5;
  } else if (cinfo->scale_num * 3 >= cinfo->scale_denom * 4) {
    /* Provide 4/3 scaling */
    cinfo->jpeg_width = cinfo->image_width + (JDIMENSION)
      jdiv_round_up((long) cinfo->image_width, 3L);
    cinfo->jpeg_height = cinfo->image_height + (JDIMENSION)
      jdiv_round_up((long) cinfo->image_height, 3L);
    cinfo->min_DCT_h_scaled_size = 6;
    cinfo->min_DCT_v_scaled_size = 6;
  } else if (cinfo->scale_num * 7 >= cinfo->scale_denom * 8) {
    /* Provide 8/7 scaling */
    cinfo->jpeg_width = cinfo->image_width + (JDIMENSION)
      jdiv_round_up((long) cinfo->image_width, 7L);
    cinfo->jpeg_height = cinfo->image_height + (JDIMENSION)
      jdiv_round_up((long) cinfo->image_height, 7L);
    cinfo->min_DCT_h_scaled_size = 7;
    cinfo->min_DCT_v_scaled_size = 7;
  } else if (cinfo->scale_num >= cinfo->scale_denom) {
    /* Provide 1/1 scaling */
    cinfo->jpeg_width = cinfo->image_width;
    cinfo->jpeg_height = cinfo->image_height;
    cinfo->min_DCT_h_scaled_size = 8;
    cinfo->min_DCT_v_scaled_size = 8;
  } else if (cinfo->scale_num * 9 >= cinfo->scale_denom * 8) {
    /* Provide 8/9 scaling */
    cinfo->jpeg_width = (JDIMENSION)
      jdiv_round_up((long) cinfo->image_width * 8, 9L);
    cinfo->jpeg_height = (JDIMENSION)
      jdiv_round_up((long) cinfo->image_height * 8, 9L);
    cinfo->min_DCT_h_scaled_size = 9;
    cinfo->min_DCT_v_scaled_size = 9;
  } else if (cinfo->scale_num * 5 >= cinfo->scale_denom * 4) {
    /* Provide 4/5 scaling */
    cinfo->jpeg_width = (JDIMENSION)
      jdiv_round_up((long) cinfo->image_width * 4, 5L);
    cinfo->jpeg_height = (JDIMENSION)
      jdiv_round_up((long) cinfo->image_height * 4, 5L);
    cinfo->min_DCT_h_scaled_size = 10;
    cinfo->min_DCT_v_scaled_size = 10;
  } else if (cinfo->scale_num * 11 >= cinfo->scale_denom * 8) {
    /* Provide 8/11 scaling */
    cinfo->jpeg_width = (JDIMENSION)
      jdiv_round_up((long) cinfo->image_width * 8, 11L);
    cinfo->jpeg_height = (JDIMENSION)
      jdiv_round_up((long) cinfo->image_height * 8, 11L);
    cinfo->min_DCT_h_scaled_size = 11;
    cinfo->min_DCT_v_scaled_size = 11;
  } else if (cinfo->scale_num * 3 >= cinfo->scale_denom * 2) {
    /* Provide 2/3 scaling */
    cinfo->jpeg_width = (JDIMENSION)
      jdiv_round_up((long) cinfo->image_width * 2, 3L);
    cinfo->jpeg_height = (JDIMENSION)
      jdiv_round_up((long) cinfo->image_height * 2, 3L);
    cinfo->min_DCT_h_scaled_size = 12;
    cinfo->min_DCT_v_scaled_size = 12;
  } else if (cinfo->scale_num * 13 >= cinfo->scale_denom * 8) {
    /* Provide 8/13 scaling */
    cinfo->jpeg_width = (JDIMENSION)
      jdiv_round_up((long) cinfo->image_width * 8, 13L);
    cinfo->jpeg_height = (JDIMENSION)
      jdiv_round_up((long) cinfo->image_height * 8, 13L);
    cinfo->min_DCT_h_scaled_size = 13;
    cinfo->min_DCT_v_scaled_size = 13;
  } else if (cinfo->scale_num * 7 >= cinfo->scale_denom * 4) {
    /* Provide 4/7 scaling */
    cinfo->jpeg_width = (JDIMENSION)
      jdiv_round_up((long) cinfo->image_width * 4, 7L);
    cinfo->jpeg_height = (JDIMENSION)
      jdiv_round_up((long) cinfo->image_height * 4, 7L);
    cinfo->min_DCT_h_scaled_size = 14;
    cinfo->min_DCT_v_scaled_size = 14;
  } else if (cinfo->scale_num * 15 >= cinfo->scale_denom * 8) {
    /* Provide 8/15 scaling */
    cinfo->jpeg_width = (JDIMENSION)
      jdiv_round_up((long) cinfo->image_width * 8, 15L);
    cinfo->jpeg_height = (JDIMENSION)
      jdiv_round_up((long) cinfo->image_height * 8, 15L);
    cinfo->min_DCT_h_scaled_size = 15;
    cinfo->min_DCT_v_scaled_size = 15;
  } else {
    /* Provide 1/2 scaling */
    cinfo->jpeg_width = (JDIMENSION)
      jdiv_round_up((long) cinfo->image_width, 2L);
    cinfo->jpeg_height = (JDIMENSION)
      jdiv_round_up((long) cinfo->image_height, 2L);
    cinfo->min_DCT_h_scaled_size = 16;
    cinfo->min_DCT_v_scaled_size = 16;
  }

#else /* !DCT_SCALING_SUPPORTED */

  /* Hardwire it to "no scaling" */
  cinfo->jpeg_width = cinfo->image_width;
  cinfo->jpeg_height = cinfo->image_height;
  cinfo->min_DCT_h_scaled_size = DCTSIZE;
  cinfo->min_DCT_v_scaled_size = DCTSIZE;

#endif /* DCT_SCALING_SUPPORTED */
}


LOCAL(void)
jpeg_calc_trans_dimensions (j_compress_ptr cinfo)
{
  if (cinfo->min_DCT_h_scaled_size < 1 || cinfo->min_DCT_h_scaled_size > 16
      || cinfo->min_DCT_h_scaled_size != cinfo->min_DCT_v_scaled_size)
    ERREXIT2(cinfo, JERR_BAD_DCTSIZE,
	     cinfo->min_DCT_h_scaled_size, cinfo->min_DCT_v_scaled_size);

  cinfo->block_size = cinfo->min_DCT_h_scaled_size;

  switch (cinfo->block_size) {
  case 2: cinfo->natural_order = jpeg_natural_order2; break;
  case 3: cinfo->natural_order = jpeg_natural_order3; break;
  case 4: cinfo->natural_order = jpeg_natural_order4; break;
  case 5: cinfo->natural_order = jpeg_natural_order5; break;
  case 6: cinfo->natural_order = jpeg_natural_order6; break;
  case 7: cinfo->natural_order = jpeg_natural_order7; break;
  default: cinfo->natural_order = jpeg_natural_order; break;
  }

  cinfo->lim_Se = cinfo->block_size < DCTSIZE ?
    cinfo->block_size * cinfo->block_size - 1 : DCTSIZE2-1;
}


LOCAL(void)
initial_setup (j_compress_ptr cinfo, boolean transcode_only)
/* Do computations that are needed before master selection phase */
{
  int ci, ssize;
  jpeg_component_info *compptr;
  long samplesperrow;
  JDIMENSION jd_samplesperrow;

  if (transcode_only)
    jpeg_calc_trans_dimensions(cinfo);
  else
    jpeg_calc_jpeg_dimensions(cinfo);

  /* Sanity check on image dimensions */
  if (cinfo->jpeg_height <= 0 || cinfo->jpeg_width <= 0 ||
      cinfo->num_components <= 0 || cinfo->input_components <= 0)
    ERREXIT(cinfo, JERR_EMPTY_IMAGE);

  /* Make sure image isn't bigger than I can handle */
  if ((long) cinfo->jpeg_height > (long) JPEG_MAX_DIMENSION ||
      (long) cinfo->jpeg_width > (long) JPEG_MAX_DIMENSION)
    ERREXIT1(cinfo, JERR_IMAGE_TOO_BIG, (unsigned int) JPEG_MAX_DIMENSION);

  /* Width of an input scanline must be representable as JDIMENSION. */
  samplesperrow = (long) cinfo->image_width * (long) cinfo->input_components;
  jd_samplesperrow = (JDIMENSION) samplesperrow;
  if ((long) jd_samplesperrow != samplesperrow)
    ERREXIT(cinfo, JERR_WIDTH_OVERFLOW);

  /* For now, precision must match compiled-in value... */
  if (cinfo->data_precision != BITS_IN_JSAMPLE)
    ERREXIT1(cinfo, JERR_BAD_PRECISION, cinfo->data_precision);

  /* Check that number of components won't exceed internal array sizes */
  if (cinfo->num_components > MAX_COMPONENTS)
    ERREXIT2(cinfo, JERR_COMPONENT_COUNT, cinfo->num_components,
	     MAX_COMPONENTS);

  /* Compute maximum sampling factors; check factor validity */
  cinfo->max_h_samp_factor = 1;
  cinfo->max_v_samp_factor = 1;
  for (ci = 0, compptr = cinfo->comp_info; ci < cinfo->num_components;
       ci++, compptr++) {
    if (compptr->h_samp_factor<=0 || compptr->h_samp_factor>MAX_SAMP_FACTOR ||
	compptr->v_samp_factor<=0 || compptr->v_samp_factor>MAX_SAMP_FACTOR)
      ERREXIT(cinfo, JERR_BAD_SAMPLING);
    cinfo->max_h_samp_factor = MAX(cinfo->max_h_samp_factor,
				   compptr->h_samp_factor);
    cinfo->max_v_samp_factor = MAX(cinfo->max_v_samp_factor,
				   compptr->v_samp_factor);
  }

  /* Compute dimensions of components */
  for (ci = 0, compptr = cinfo->comp_info; ci < cinfo->num_components;
       ci++, compptr++) {
    /* Fill in the correct component_index value; don't rely on application */
    compptr->component_index = ci;
    /* In selecting the actual DCT scaling for each component, we try to
     * scale down the chroma components via DCT scaling rather than downsampling.
     * This saves time if the downsampler gets to use 1:1 scaling.
     * Note this code adapts subsampling ratios which are powers of 2.
     */
    ssize = 1;
#ifdef DCT_SCALING_SUPPORTED
    while (cinfo->min_DCT_h_scaled_size * ssize <=
	   (cinfo->do_fancy_downsampling ? DCTSIZE : DCTSIZE / 2) &&
	   (cinfo->max_h_samp_factor % (compptr->h_samp_factor * ssize * 2)) == 0) {
      ssize = ssize * 2;
    }
#endif
    compptr->DCT_h_scaled_size = cinfo->min_DCT_h_scaled_size * ssize;
    ssize = 1;
#ifdef DCT_SCALING_SUPPORTED
    while (cinfo->min_DCT_v_scaled_size * ssize <=
	   (cinfo->do_fancy_downsampling ? DCTSIZE : DCTSIZE / 2) &&
	   (cinfo->max_v_samp_factor % (compptr->v_samp_factor * ssize * 2)) == 0) {
      ssize = ssize * 2;
    }
#endif
    compptr->DCT_v_scaled_size = cinfo->min_DCT_v_scaled_size * ssize;

    /* We don't support DCT ratios larger than 2. */
    if (compptr->DCT_h_scaled_size > compptr->DCT_v_scaled_size * 2)
	compptr->DCT_h_scaled_size = compptr->DCT_v_scaled_size * 2;
    else if (compptr->DCT_v_scaled_size > compptr->DCT_h_scaled_size * 2)
	compptr->DCT_v_scaled_size = compptr->DCT_h_scaled_size * 2;

    /* Size in DCT blocks */
    compptr->width_in_blocks = (JDIMENSION)
      jdiv_round_up((long) cinfo->jpeg_width * (long) compptr->h_samp_factor,
		    (long) (cinfo->max_h_samp_factor * cinfo->block_size));
    compptr->height_in_blocks = (JDIMENSION)
      jdiv_round_up((long) cinfo->jpeg_height * (long) compptr->v_samp_factor,
		    (long) (cinfo->max_v_samp_factor * cinfo->block_size));
    /* Size in samples */
    compptr->downsampled_width = (JDIMENSION)
      jdiv_round_up((long) cinfo->jpeg_width *
		    (long) (compptr->h_samp_factor * compptr->DCT_h_scaled_size),
		    (long) (cinfo->max_h_samp_factor * cinfo->block_size));
    compptr->downsampled_height = (JDIMENSION)
      jdiv_round_up((long) cinfo->jpeg_height *
		    (long) (compptr->v_samp_factor * compptr->DCT_v_scaled_size),
		    (long) (cinfo->max_v_samp_factor * cinfo->block_size));
    /* Mark component needed (this flag isn't actually used for compression) */
    compptr->component_needed = TRUE;
  }

  /* Compute number of fully interleaved MCU rows (number of times that
   * main controller will call coefficient controller).
   */
  cinfo->total_iMCU_rows = (JDIMENSION)
    jdiv_round_up((long) cinfo->jpeg_height,
		  (long) (cinfo->max_v_samp_factor * cinfo->block_size));
}


#ifdef C_MULTISCAN_FILES_SUPPORTED

LOCAL(void)
validate_script (j_compress_ptr cinfo)
/* Verify that the scan script in cinfo->scan_info[] is valid; also
 * determine whether it uses progressive JPEG, and set cinfo->progressive_mode.
 */
{
  const jpeg_scan_info * scanptr;
  int scanno, ncomps, ci, coefi, thisi;
  int Ss, Se, Ah, Al;
  boolean component_sent[MAX_COMPONENTS];
#ifdef C_PROGRESSIVE_SUPPORTED
  int * last_bitpos_ptr;
  int last_bitpos[MAX_COMPONENTS][DCTSIZE2];
  /* -1 until that coefficient has been seen; then last Al for it */
#endif

  if (cinfo->num_scans <= 0)
    ERREXIT1(cinfo, JERR_BAD_SCAN_SCRIPT, 0);

  /* For sequential JPEG, all scans must have Ss=0, Se=DCTSIZE2-1;
   * for progressive JPEG, no scan can have this.
   */
  scanptr = cinfo->scan_info;
  if (scanptr->Ss != 0 || scanptr->Se != DCTSIZE2-1) {
#ifdef C_PROGRESSIVE_SUPPORTED
    cinfo->progressive_mode = TRUE;
    last_bitpos_ptr = & last_bitpos[0][0];
    for (ci = 0; ci < cinfo->num_components; ci++) 
      for (coefi = 0; coefi < DCTSIZE2; coefi++)
	*last_bitpos_ptr++ = -1;
#else
    ERREXIT(cinfo, JERR_NOT_COMPILED);
#endif
  } else {
    cinfo->progressive_mode = FALSE;
    for (ci = 0; ci < cinfo->num_components; ci++) 
      component_sent[ci] = FALSE;
  }

  for (scanno = 1; scanno <= cinfo->num_scans; scanptr++, scanno++) {
    /* Validate component indexes */
    ncomps = scanptr->comps_in_scan;
    if (ncomps <= 0 || ncomps > MAX_COMPS_IN_SCAN)
      ERREXIT2(cinfo, JERR_COMPONENT_COUNT, ncomps, MAX_COMPS_IN_SCAN);
    for (ci = 0; ci < ncomps; ci++) {
      thisi = scanptr->component_index[ci];
      if (thisi < 0 || thisi >= cinfo->num_components)
	ERREXIT1(cinfo, JERR_BAD_SCAN_SCRIPT, scanno);
      /* Components must appear in SOF order within each scan */
      if (ci > 0 && thisi <= scanptr->component_index[ci-1])
	ERREXIT1(cinfo, JERR_BAD_SCAN_SCRIPT, scanno);
    }
    /* Validate progression parameters */
    Ss = scanptr->Ss;
    Se = scanptr->Se;
    Ah = scanptr->Ah;
    Al = scanptr->Al;
    if (cinfo->progressive_mode) {
#ifdef C_PROGRESSIVE_SUPPORTED
      /* The JPEG spec simply gives the ranges 0..13 for Ah and Al, but that
       * seems wrong: the upper bound ought to depend on data precision.
       * Perhaps they really meant 0..N+1 for N-bit precision.
       * Here we allow 0..10 for 8-bit data; Al larger than 10 results in
       * out-of-range reconstructed DC values during the first DC scan,
       * which might cause problems for some decoders.
       */
#if BITS_IN_JSAMPLE == 8
#define MAX_AH_AL 10
#else
#define MAX_AH_AL 13
#endif
      if (Ss < 0 || Ss >= DCTSIZE2 || Se < Ss || Se >= DCTSIZE2 ||
	  Ah < 0 || Ah > MAX_AH_AL || Al < 0 || Al > MAX_AH_AL)
	ERREXIT1(cinfo, JERR_BAD_PROG_SCRIPT, scanno);
      if (Ss == 0) {
	if (Se != 0)		/* DC and AC together not OK */
	  ERREXIT1(cinfo, JERR_BAD_PROG_SCRIPT, scanno);
      } else {
	if (ncomps != 1)	/* AC scans must be for only one component */
	  ERREXIT1(cinfo, JERR_BAD_PROG_SCRIPT, scanno);
      }
      for (ci = 0; ci < ncomps; ci++) {
	last_bitpos_ptr = & last_bitpos[scanptr->component_index[ci]][0];
	if (Ss != 0 && last_bitpos_ptr[0] < 0) /* AC without prior DC scan */
	  ERREXIT1(cinfo, JERR_BAD_PROG_SCRIPT, scanno);
	for (coefi = Ss; coefi <= Se; coefi++) {
	  if (last_bitpos_ptr[coefi] < 0) {
	    /* first scan of this coefficient */
	    if (Ah != 0)
	      ERREXIT1(cinfo, JERR_BAD_PROG_SCRIPT, scanno);
	  } else {
	    /* not first scan */
	    if (Ah != last_bitpos_ptr[coefi] || Al != Ah-1)
	      ERREXIT1(cinfo, JERR_BAD_PROG_SCRIPT, scanno);
	  }
	  last_bitpos_ptr[coefi] = Al;
	}
      }
#endif
    } else {
      /* For sequential JPEG, all progression parameters must be these: */
      if (Ss != 0 || Se != DCTSIZE2-1 || Ah != 0 || Al != 0)
	ERREXIT1(cinfo, JERR_BAD_PROG_SCRIPT, scanno);
      /* Make sure components are not sent twice */
      for (ci = 0; ci < ncomps; ci++) {
	thisi = scanptr->component_index[ci];
	if (component_sent[thisi])
	  ERREXIT1(cinfo, JERR_BAD_SCAN_SCRIPT, scanno);
	component_sent[thisi] = TRUE;
      }
    }
  }

  /* Now verify that everything got sent. */
  if (cinfo->progressive_mode) {
#ifdef C_PROGRESSIVE_SUPPORTED
    /* For progressive mode, we only check that at least some DC data
     * got sent for each component; the spec does not require that all bits
     * of all coefficients be transmitted.  Would it be wiser to enforce
     * transmission of all coefficient bits??
     */
    for (ci = 0; ci < cinfo->num_components; ci++) {
      if (last_bitpos[ci][0] < 0)
	ERREXIT(cinfo, JERR_MISSING_DATA);
    }
#endif
  } else {
    for (ci = 0; ci < cinfo->num_components; ci++) {
      if (! component_sent[ci])
	ERREXIT(cinfo, JERR_MISSING_DATA);
    }
  }
}


LOCAL(void)
reduce_script (j_compress_ptr cinfo)
/* Adapt scan script for use with reduced block size;
 * assume that script has been validated before.
 */
{
  jpeg_scan_info * scanptr;
  int idxout, idxin;

  /* Circumvent const declaration for this function */
  scanptr = (jpeg_scan_info *) cinfo->scan_info;
  idxout = 0;

  for (idxin = 0; idxin < cinfo->num_scans; idxin++) {
    /* After skipping, idxout becomes smaller than idxin */
    if (idxin != idxout)
      /* Copy rest of data;
       * note we stay in given chunk of allocated memory.
       */
      scanptr[idxout] = scanptr[idxin];
    if (scanptr[idxout].Ss > cinfo->lim_Se)
      /* Entire scan out of range - skip this entry */
      continue;
    if (scanptr[idxout].Se > cinfo->lim_Se)
      /* Limit scan to end of block */
      scanptr[idxout].Se = cinfo->lim_Se;
    idxout++;
  }

  cinfo->num_scans = idxout;
}

#endif /* C_MULTISCAN_FILES_SUPPORTED */


LOCAL(void)
select_scan_parameters (j_compress_ptr cinfo)
/* Set up the scan parameters for the current scan */
{
  int ci;

#ifdef C_MULTISCAN_FILES_SUPPORTED
  if (cinfo->scan_info != NULL) {
    /* Prepare for current scan --- the script is already validated */
    my_master_ptr master = (my_master_ptr) cinfo->master;
    const jpeg_scan_info * scanptr = cinfo->scan_info + master->scan_number;

    cinfo->comps_in_scan = scanptr->comps_in_scan;
    for (ci = 0; ci < scanptr->comps_in_scan; ci++) {
      cinfo->cur_comp_info[ci] =
	&cinfo->comp_info[scanptr->component_index[ci]];
    }
    if (cinfo->progressive_mode) {
      cinfo->Ss = scanptr->Ss;
      cinfo->Se = scanptr->Se;
      cinfo->Ah = scanptr->Ah;
      cinfo->Al = scanptr->Al;
      return;
    }
  }
  else
#endif
  {
    /* Prepare for single sequential-JPEG scan containing all components */
    if (cinfo->num_components > MAX_COMPS_IN_SCAN)
      ERREXIT2(cinfo, JERR_COMPONENT_COUNT, cinfo->num_components,
	       MAX_COMPS_IN_SCAN);
    cinfo->comps_in_scan = cinfo->num_components;
    for (ci = 0; ci < cinfo->num_components; ci++) {
      cinfo->cur_comp_info[ci] = &cinfo->comp_info[ci];
    }
  }
  cinfo->Ss = 0;
  cinfo->Se = cinfo->block_size * cinfo->block_size - 1;
  cinfo->Ah = 0;
  cinfo->Al = 0;
}


LOCAL(void)
per_scan_setup (j_compress_ptr cinfo)
/* Do computations that are needed before processing a JPEG scan */
/* cinfo->comps_in_scan and cinfo->cur_comp_info[] are already set */
{
  int ci, mcublks, tmp;
  jpeg_component_info *compptr;
  
  if (cinfo->comps_in_scan == 1) {
    
    /* Noninterleaved (single-component) scan */
    compptr = cinfo->cur_comp_info[0];
    
    /* Overall image size in MCUs */
    cinfo->MCUs_per_row = compptr->width_in_blocks;
    cinfo->MCU_rows_in_scan = compptr->height_in_blocks;
    
    /* For noninterleaved scan, always one block per MCU */
    compptr->MCU_width = 1;
    compptr->MCU_height = 1;
    compptr->MCU_blocks = 1;
    compptr->MCU_sample_width = compptr->DCT_h_scaled_size;
    compptr->last_col_width = 1;
    /* For noninterleaved scans, it is convenient to define last_row_height
     * as the number of block rows present in the last iMCU row.
     */
    tmp = (int) (compptr->height_in_blocks % compptr->v_samp_factor);
    if (tmp == 0) tmp = compptr->v_samp_factor;
    compptr->last_row_height = tmp;
    
    /* Prepare array describing MCU composition */
    cinfo->blocks_in_MCU = 1;
    cinfo->MCU_membership[0] = 0;
    
  } else {
    
    /* Interleaved (multi-component) scan */
    if (cinfo->comps_in_scan <= 0 || cinfo->comps_in_scan > MAX_COMPS_IN_SCAN)
      ERREXIT2(cinfo, JERR_COMPONENT_COUNT, cinfo->comps_in_scan,
	       MAX_COMPS_IN_SCAN);
    
    /* Overall image size in MCUs */
    cinfo->MCUs_per_row = (JDIMENSION)
      jdiv_round_up((long) cinfo->jpeg_width,
		    (long) (cinfo->max_h_samp_factor * cinfo->block_size));
    cinfo->MCU_rows_in_scan = (JDIMENSION)
      jdiv_round_up((long) cinfo->jpeg_height,
		    (long) (cinfo->max_v_samp_factor * cinfo->block_size));
    
    cinfo->blocks_in_MCU = 0;
    
    for (ci = 0; ci < cinfo->comps_in_scan; ci++) {
      compptr = cinfo->cur_comp_info[ci];
      /* Sampling factors give # of blocks of component in each MCU */
      compptr->MCU_width = compptr->h_samp_factor;
      compptr->MCU_height = compptr->v_samp_factor;
      compptr->MCU_blocks = compptr->MCU_width * compptr->MCU_height;
      compptr->MCU_sample_width = compptr->MCU_width * compptr->DCT_h_scaled_size;
      /* Figure number of non-dummy blocks in last MCU column & row */
      tmp = (int) (compptr->width_in_blocks % compptr->MCU_width);
      if (tmp == 0) tmp = compptr->MCU_width;
      compptr->last_col_width = tmp;
      tmp = (int) (compptr->height_in_blocks % compptr->MCU_height);
      if (tmp == 0) tmp = compptr->MCU_height;
      compptr->last_row_height = tmp;
      /* Prepare array describing MCU composition */
      mcublks = compptr->MCU_blocks;
      if (cinfo->blocks_in_MCU + mcublks > C_MAX_BLOCKS_IN_MCU)
	ERREXIT(cinfo, JERR_BAD_MCU_SIZE);
      while (mcublks-- > 0) {
	cinfo->MCU_membership[cinfo->blocks_in_MCU++] = ci;
      }
    }
    
  }

  /* Convert restart specified in rows to actual MCU count. */
  /* Note that count must fit in 16 bits, so we provide limiting. */
  if (cinfo->restart_in_rows > 0) {
    long nominal = (long) cinfo->restart_in_rows * (long) cinfo->MCUs_per_row;
    cinfo->restart_interval = (unsigned int) MIN(nominal, 65535L);
  }
}


/*
 * Per-pass setup.
 * This is called at the beginning of each pass.  We determine which modules
 * will be active during this pass and give them appropriate start_pass calls.
 * We also set is_last_pass to indicate whether any more passes will be
 * required.
 */

METHODDEF(void)
prepare_for_pass (j_compress_ptr cinfo)
{
  my_master_ptr master = (my_master_ptr) cinfo->master;

  switch (master->pass_type) {
  case main_pass:
    /* Initial pass: will collect input data, and do either Huffman
     * optimization or data output for the first scan.
     */
    select_scan_parameters(cinfo);
    per_scan_setup(cinfo);
    if (! cinfo->raw_data_in) {
      (*cinfo->cconvert->start_pass) (cinfo);
      (*cinfo->downsample->start_pass) (cinfo);
      (*cinfo->prep->start_pass) (cinfo, JBUF_PASS_THRU);
    }
    (*cinfo->fdct->start_pass) (cinfo);
    (*cinfo->entropy->start_pass) (cinfo, cinfo->optimize_coding);
    (*cinfo->coef->start_pass) (cinfo,
				(master->total_passes > 1 ?
				 JBUF_SAVE_AND_PASS : JBUF_PASS_THRU));
    (*cinfo->main->start_pass) (cinfo, JBUF_PASS_THRU);
    if (cinfo->optimize_coding) {
      /* No immediate data output; postpone writing frame/scan headers */
      master->pub.call_pass_startup = FALSE;
    } else {
      /* Will write frame/scan headers at first jpeg_write_scanlines call */
      master->pub.call_pass_startup = TRUE;
    }
    break;
#ifdef ENTROPY_OPT_SUPPORTED
  case huff_opt_pass:
    /* Do Huffman optimization for a scan after the first one. */
    select_scan_parameters(cinfo);
    per_scan_setup(cinfo);
    if (cinfo->Ss != 0 || cinfo->Ah == 0) {
      (*cinfo->entropy->start_pass) (cinfo, TRUE);
      (*cinfo->coef->start_pass) (cinfo, JBUF_CRANK_DEST);
      master->pub.call_pass_startup = FALSE;
      break;
    }
    /* Special case: Huffman DC refinement scans need no Huffman table
     * and therefore we can skip the optimization pass for them.
     */
    master->pass_type = output_pass;
    master->pass_number++;
#ifdef DUNE_LEGACY
    /*FALLTHROUGH*/
<<<<<<< HEAD
#ifndef DUNE_LEGACY
=======
#else
>>>>>>> fb06d5e2
    [[fallthrough]];
#endif
#endif
  case output_pass:
    /* Do a data-output pass. */
    /* We need not repeat per-scan setup if prior optimization pass did it. */
    if (! cinfo->optimize_coding) {
      select_scan_parameters(cinfo);
      per_scan_setup(cinfo);
    }
    (*cinfo->entropy->start_pass) (cinfo, FALSE);
    (*cinfo->coef->start_pass) (cinfo, JBUF_CRANK_DEST);
    /* We emit frame/scan headers now */
    if (master->scan_number == 0)
      (*cinfo->marker->write_frame_header) (cinfo);
    (*cinfo->marker->write_scan_header) (cinfo);
    master->pub.call_pass_startup = FALSE;
    break;
  default:
    ERREXIT(cinfo, JERR_NOT_COMPILED);
  }

  master->pub.is_last_pass = (master->pass_number == master->total_passes-1);

  /* Set up progress monitor's pass info if present */
  if (cinfo->progress != NULL) {
    cinfo->progress->completed_passes = master->pass_number;
    cinfo->progress->total_passes = master->total_passes;
  }
}


/*
 * Special start-of-pass hook.
 * This is called by jpeg_write_scanlines if call_pass_startup is TRUE.
 * In single-pass processing, we need this hook because we don't want to
 * write frame/scan headers during jpeg_start_compress; we want to let the
 * application write COM markers etc. between jpeg_start_compress and the
 * jpeg_write_scanlines loop.
 * In multi-pass processing, this routine is not used.
 */

METHODDEF(void)
pass_startup (j_compress_ptr cinfo)
{
  cinfo->master->call_pass_startup = FALSE; /* reset flag so call only once */

  (*cinfo->marker->write_frame_header) (cinfo);
  (*cinfo->marker->write_scan_header) (cinfo);
}


/*
 * Finish up at end of pass.
 */

METHODDEF(void)
finish_pass_master (j_compress_ptr cinfo)
{
  my_master_ptr master = (my_master_ptr) cinfo->master;

  /* The entropy coder always needs an end-of-pass call,
   * either to analyze statistics or to flush its output buffer.
   */
  (*cinfo->entropy->finish_pass) (cinfo);

  /* Update state for next pass */
  switch (master->pass_type) {
  case main_pass:
    /* next pass is either output of scan 0 (after optimization)
     * or output of scan 1 (if no optimization).
     */
    master->pass_type = output_pass;
    if (! cinfo->optimize_coding)
      master->scan_number++;
    break;
  case huff_opt_pass:
    /* next pass is always output of current scan */
    master->pass_type = output_pass;
    break;
  case output_pass:
    /* next pass is either optimization or output of next scan */
    if (cinfo->optimize_coding)
      master->pass_type = huff_opt_pass;
    master->scan_number++;
    break;
  }

  master->pass_number++;
}


/*
 * Initialize master compression control.
 */

GLOBAL(void)
jinit_c_master_control (j_compress_ptr cinfo, boolean transcode_only)
{
  my_master_ptr master;

  master = (my_master_ptr)
      (*cinfo->mem->alloc_small) ((j_common_ptr) cinfo, JPOOL_IMAGE,
				  SIZEOF(my_comp_master));
  cinfo->master = (struct jpeg_comp_master *) master;
  master->pub.prepare_for_pass = prepare_for_pass;
  master->pub.pass_startup = pass_startup;
  master->pub.finish_pass = finish_pass_master;
  master->pub.is_last_pass = FALSE;

  /* Validate parameters, determine derived values */
  initial_setup(cinfo, transcode_only);

  if (cinfo->scan_info != NULL) {
#ifdef C_MULTISCAN_FILES_SUPPORTED
    validate_script(cinfo);
    if (cinfo->block_size < DCTSIZE)
      reduce_script(cinfo);
#else
    ERREXIT(cinfo, JERR_NOT_COMPILED);
#endif
  } else {
    cinfo->progressive_mode = FALSE;
    cinfo->num_scans = 1;
  }

  if ((cinfo->progressive_mode || cinfo->block_size < DCTSIZE) &&
      !cinfo->arith_code)			/*  TEMPORARY HACK ??? */
    /* assume default tables no good for progressive or downscale mode */
    cinfo->optimize_coding = TRUE;

  /* Initialize my private state */
  if (transcode_only) {
    /* no main pass in transcoding */
    if (cinfo->optimize_coding)
      master->pass_type = huff_opt_pass;
    else
      master->pass_type = output_pass;
  } else {
    /* for normal compression, first pass is always this type: */
    master->pass_type = main_pass;
  }
  master->scan_number = 0;
  master->pass_number = 0;
  if (cinfo->optimize_coding)
    master->total_passes = cinfo->num_scans * 2;
  else
    master->total_passes = cinfo->num_scans;
}<|MERGE_RESOLUTION|>--- conflicted
+++ resolved
@@ -690,11 +690,7 @@
     master->pass_number++;
 #ifdef DUNE_LEGACY
     /*FALLTHROUGH*/
-<<<<<<< HEAD
-#ifndef DUNE_LEGACY
-=======
 #else
->>>>>>> fb06d5e2
     [[fallthrough]];
 #endif
 #endif
