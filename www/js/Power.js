//***************************************************************************
// Copyright 2007-2025 Universidade do Porto - Faculdade de Engenharia      *
// Laboratório de Sistemas e Tecnologia Subaquática (LSTS)                  *
//***************************************************************************
// This file is part of DUNE: Unified Navigation Environment.               *
//                                                                          *
// Commercial Licence Usage                                                 *
// Licencees holding valid commercial DUNE licences may use this file in    *
// accordance with the commercial licence agreement provided with the       *
// Software or, alternatively, in accordance with the terms contained in a  *
// written agreement between you and Faculdade de Engenharia da             *
// Universidade do Porto. For licensing terms, conditions, and further      *
// information contact lsts@fe.up.pt.                                       *
//                                                                          *
// Modified European Union Public Licence - EUPL v.1.1 Usage                *
// Alternatively, this file may be used under the terms of the Modified     *
// EUPL, Version 1.1 only (the "Licence"), appearing in the file LICENCE.md *
// included in the packaging of this file. You may not use this work        *
// except in compliance with the Licence. Unless required by applicable     *
// law or agreed to in writing, software distributed under the Licence is   *
// distributed on an "AS IS" basis, WITHOUT WARRANTIES OR CONDITIONS OF     *
// ANY KIND, either express or implied. See the Licence for the specific    *
// language governing permissions and limitations at                        *
// https://github.com/LSTS/dune/blob/master/LICENCE.md and                  *
// http://ec.europa.eu/idabc/eupl.html.                                     *
//***************************************************************************
// Author: Ricardo Martins                                                  *
// Edit: Pedro Gonçalves                                                    *
//***************************************************************************

var HIDE_PREFIX = "Private (";

function Power(root_id) {
  this.serial = 0;

  this.create('Power', root_id);

  // Subpanel.
  this.m_sbase = document.createElement('div');
  this.m_sbase.width = '100%';

  // Save button.
  var btn = document.createElement('button');
  btn.onclick = function (event) { submitPowerForm('all', 'save', 0, event); };
  btn.textContent = 'Save State';
  //add courser style
  btn.style.cursor = "alias";

  this.m_base.appendChild(this.m_sbase);
  this.m_base.appendChild(btn);
};

Power.prototype = new BasicSection;

Power.prototype.updateEntry = function (msg) {
  if (msg.name.slice(0, HIDE_PREFIX.length) == HIDE_PREFIX)
    return;

  for (var i = 0; i < this.m_sbase.childNodes.length; i++) {
    var child = this.m_sbase.childNodes[i];
    var name = child.firstChild.firstChild.firstChild.data;

    if (name == msg.name) {
      this.updateValue(child, msg);
      return;
    }
    else if (msg.name < name) {
      var ne = this.createEntry(msg);
      this.m_sbase.insertBefore(ne, child);
      return;
    }
  }

  var ne = this.createEntry(msg);
  this.m_sbase.appendChild(ne);
};

Power.prototype.updateValue = function (root, msg) {
  var base = root.childNodes[1].firstChild.firstChild;
  if (msg.state == 0) {
    // set image a of childNodes[1]
<<<<<<< HEAD
    base.childNodes[1].src = 'images/icons/system-off.png';
=======
    base.childNodes[1].src = 'images/icons/red-off.png';
>>>>>>> fb06d5e2
    base.childNodes[2].disabled = false;
    base.childNodes[2].classList.add('active');
    base.childNodes[3].disabled = true;
    base.childNodes[3].classList.remove('active');
  }
  else {
<<<<<<< HEAD
    base.childNodes[1].src = 'images/icons/system-on.png';
=======
    base.childNodes[1].src = 'images/icons/green-on.png';
>>>>>>> fb06d5e2
    base.childNodes[2].disabled = true;
    base.childNodes[2].classList.remove('active');
    base.childNodes[3].disabled = false;
    base.childNodes[3].classList.add('active');
  }
};

Power.prototype.createEntry = function (msg) {
  this.serial = this.serial + 1;

  // Header.
  var th = document.createElement('th');
  th.colSpan = 2;
  th.appendChild(document.createTextNode(msg.name));
  var tr = document.createElement('tr');
  tr.appendChild(th);

  // Controls.
  var ctr = document.createElement('tr');

  var form = document.createElement('form');
  form.id = 'PowerChannelForm' + this.serial;
  var btd = document.createElement('td');
  btd.appendChild(form);

  var name = document.createElement('input');
  name.type = 'hidden';
  name.value = msg.name;
  form.appendChild(name);

  this.appendImage(form, msg.name, 'status', 'Status');
  this.appendButton(form, msg.name, 'on', 'Turn On');
  this.appendButton(form, msg.name, 'off', 'Turn Off');
  this.appendInput(form, form.id, 'Hours', 'hour(s)');
  this.appendInput(form, form.id, 'Minutes', 'minute(s)');
  this.appendInput(form, form.id, 'Seconds', 'second(s)');
  this.appendButton(form, msg.name, 'sched_on', 'Schedule On');
  this.appendButton(form, msg.name, 'sched_off', 'Schedule Off');
  this.appendButton(form, msg.name, 'reset', 'Reset Schedules');

  ctr.appendChild(btd);

  // Table.
  var tbl = document.createElement('table');
  tbl.appendChild(tr);
  tbl.appendChild(ctr);

  this.updateValue(tbl, msg);

  return tbl;
};

Power.prototype.appendImage = function (root, channel, op, label) {
  var img = document.createElement('img');
  img.src = 'images/icons/unknown.png';
  img.alt = label;
  img.style.width = 'auto';
<<<<<<< HEAD
  img.style.height = '42px';
  img.style.marginTop = '7px';
=======
  img.style.height = '20px';
  img.style.marginTop = '8px';
>>>>>>> fb06d5e2
  img.style.marginRight = '20px';
  root.appendChild(img);
}

Power.prototype.appendButton = function (root, channel, op, label) {
  var btn = document.createElement('button');
  btn.onclick = function (event) { submitPowerForm(channel, op, root.id, event); };
  btn.textContent = label;
  btn.setAttribute('data-op', op);
  root.appendChild(btn);
};

Power.prototype.appendInput = function (root, form_id, id, label) {
  var einput = document.createElement('input');
  einput.id = form_id + id;
  einput.type = 'text';
  einput.value = '0';
  einput.size = 5;
  root.appendChild(einput);

  var etext = document.createTextNode(label);
  root.appendChild(etext);
};

Power.prototype.update = function () {
  for (var i in g_data.dune_messages) {
    var msg = g_data.dune_messages[i];
    if (msg.abbrev != 'PowerChannelState')
      continue;

    this.updateEntry(msg);
  }
};

function handlePower(text) {
}

function submitPowerForm(channel, op, id, event) {
  if (event) {
    event.preventDefault();
  }

  var url = 'dune/power/channel/' + op + '/' + channel;

  if (op == 'sched_on' || op == 'sched_off') {
    var h = document.getElementById(id + 'Hours').value;
    var m = document.getElementById(id + 'Minutes').value;
    var s = document.getElementById(id + 'Seconds').value;
    url += '/' + h + '/' + m + '/' + s;
  }

  var activeBtn = event.target;
  activeBtn.classList.add('loading');
  setTimeout(function () {
    activeBtn.classList.remove('loading');
  }, 500);

  var btnOn = document.querySelector(`#${id} button[data-op="on"]`);
  var btnOff = document.querySelector(`#${id} button[data-op="off"]`);
  if (op === 'on') {
    btnOn.classList.remove('active');
    btnOn.disabled = true;
    btnOff.classList.remove('active');
    btnOff.disabled = true;
  } else if (op === 'off') {
    btnOn.classList.remove('active');
    btnOn.disabled = true;
    btnOff.classList.remove('active');
    btnOff.disabled = true;
  }

  //print url
  console.log(url);

  var options = Array();
  options.timeout = 10000;
  options.timeoutHandler = null;
  options.errorHandler = null;

  HTTP.get(url, function (response) {
    handlePower(response);
  }, options);
}<|MERGE_RESOLUTION|>--- conflicted
+++ resolved
@@ -79,22 +79,14 @@
   var base = root.childNodes[1].firstChild.firstChild;
   if (msg.state == 0) {
     // set image a of childNodes[1]
-<<<<<<< HEAD
-    base.childNodes[1].src = 'images/icons/system-off.png';
-=======
     base.childNodes[1].src = 'images/icons/red-off.png';
->>>>>>> fb06d5e2
     base.childNodes[2].disabled = false;
     base.childNodes[2].classList.add('active');
     base.childNodes[3].disabled = true;
     base.childNodes[3].classList.remove('active');
   }
   else {
-<<<<<<< HEAD
-    base.childNodes[1].src = 'images/icons/system-on.png';
-=======
     base.childNodes[1].src = 'images/icons/green-on.png';
->>>>>>> fb06d5e2
     base.childNodes[2].disabled = true;
     base.childNodes[2].classList.remove('active');
     base.childNodes[3].disabled = false;
@@ -152,13 +144,8 @@
   img.src = 'images/icons/unknown.png';
   img.alt = label;
   img.style.width = 'auto';
-<<<<<<< HEAD
-  img.style.height = '42px';
-  img.style.marginTop = '7px';
-=======
   img.style.height = '20px';
   img.style.marginTop = '8px';
->>>>>>> fb06d5e2
   img.style.marginRight = '20px';
   root.appendChild(img);
 }
