//***************************************************************************
// Copyright 2007-2025 Universidade do Porto - Faculdade de Engenharia      *
// Laboratório de Sistemas e Tecnologia Subaquática (LSTS)                  *
//***************************************************************************
// This file is part of DUNE: Unified Navigation Environment.               *
//                                                                          *
// Commercial Licence Usage                                                 *
// Licencees holding valid commercial DUNE licences may use this file in    *
// accordance with the commercial licence agreement provided with the       *
// Software or, alternatively, in accordance with the terms contained in a  *
// written agreement between you and Faculdade de Engenharia da             *
// Universidade do Porto. For licensing terms, conditions, and further      *
// information contact lsts@fe.up.pt.                                       *
//                                                                          *
// Modified European Union Public Licence - EUPL v.1.1 Usage                *
// Alternatively, this file may be used under the terms of the Modified     *
// EUPL, Version 1.1 only (the "Licence"), appearing in the file LICENCE.md *
// included in the packaging of this file. You may not use this work        *
// except in compliance with the Licence. Unless required by applicable     *
// law or agreed to in writing, software distributed under the Licence is   *
// distributed on an "AS IS" basis, WITHOUT WARRANTIES OR CONDITIONS OF     *
// ANY KIND, either express or implied. See the Licence for the specific    *
// language governing permissions and limitations at                        *
// https://github.com/LSTS/dune/blob/master/LICENCE.md and                  *
// http://ec.europa.eu/idabc/eupl.html.                                     *
//***************************************************************************
//***************************************************************************
// Author: Ricardo Martins                                                  *
// Edit: Pedro Gonçalves                                                    *
//***************************************************************************

function Logbook(root_id) {
  this.create('Logbook', root_id);
  setupLogbookFilters();
  this.selectedContext = 'all';
  this.uniqueContexts = new Set();
  this.update();
};

Logbook.prototype = new BasicSection;

Logbook.prototype.getActiveFilters = function () {
  if (document.getElementById("filter-info") == null) {
    return null;
  }
  return {
    INFO: document.getElementById("filter-info").checked,
    WARNING: document.getElementById("filter-warning").checked,
    ERROR: document.getElementById("filter-error").checked,
    DEBUG: document.getElementById("filter-debug").checked
  };
};

Logbook.prototype.updateFiltersState = function () {
  const filtersState = {
    INFO: document.getElementById("filter-info").checked,
    WARNING: document.getElementById("filter-warning").checked,
    ERROR: document.getElementById("filter-error").checked,
    DEBUG: document.getElementById("filter-debug").checked
  };

  localStorage.setItem('logbookFilters', JSON.stringify(filtersState));
};

Logbook.prototype.initialize = function () {
  this.m_base.innerHTML = "";
  g_logbook.setupLogbookFilters();
  this.restoreFiltersState();
  this.update();
};

Logbook.prototype.update = function () {
  //console.log("Updating logbook...");
  if (!document.getElementById("filter-info")) {
    console.log("activeFilters is null");
    location.reload();
    return;
  }

  var logbookStr = "";
  var activeFilters = this.getActiveFilters();
  var selectedContext = this.selectedContext;
  this.updateUniqueContexts();

  if (g_dune_logbook != null) {
    for (var i = g_dune_logbook.dune_logbook.length - 1; i >= 0; i--) {
      var msg = g_dune_logbook.dune_logbook[i];

      if (msg.abbrev != "LogBookEntry") continue;

      var msgType = typeAsString(msg.type);

      if (selectedContext !== "all" && msg.context !== selectedContext) continue;
      if (!activeFilters[msgType]) continue;

      logbookStr += "<p class=\"" + msgType + "\">" +
        "[" + dateToString(msg.timestamp) + "] - " +
        msgType +
        " [" + msg.context + "] >> " +
        msg.text +
        "</p>";
    }
  } else {
    logbookStr = "<p>Logbook is empty.</p>";
  }

<<<<<<< HEAD
  this.m_base.style.height = "85vh";
  this.m_base.style.fontSize = "1rem";
  this.m_base.style.overflowY = "scroll";
=======
  this.m_base.style.height = "80vh";
  this.m_base.style.fontSize = "1rem";
  this.m_base.style.overflowY = "scroll";
  this.m_base.style.marginLeft = "auto";
  this.m_base.style.marginRight = "auto";
>>>>>>> fb06d5e2
  this.m_base.innerHTML = "";
  this.m_base.innerHTML += logbookStr;
};

// Returns the string format of a LogBookEntry's type
function typeAsString(typeInt) {
  var typeStr = "";
  switch (typeInt) {
    case '0':
      typeStr = "INFO";
      break;
    case '1':
      typeStr = "WARNING";
      break;
    case '2':
    case '3':
      typeStr = "ERROR";
      break;
    case '4':
      typeStr = "DEBUG";
      break;
  }
  return typeStr;
}

function setupLogbookFilters() {
  const filters = [
    "filter-info",
    "filter-warning",
    "filter-error",
    "filter-debug"
  ];

  filters.forEach(filterId => {
    const filterElement = document.getElementById(filterId);
    if (filterElement) {
      filterElement.addEventListener("change", () => {
        if (g_logbook) {
          g_logbook.updateFiltersState();
          g_logbook.update();
        } else {
          console.log("g_logbook is not defined");
        }
      });
    } else {
      console.log(`Element with ID ${filterId} not found`);
    }
  });
}

Logbook.prototype.countEntries = function () {
  if (g_dune_logbook != null) {
    return g_dune_logbook.dune_logbook.filter(msg => msg.abbrev === "LogBookEntry").length;
  }
  return 0;
};

Logbook.prototype.updateContextFilter = function () {
  const selectElement = document.getElementById('context-filter');
  selectElement.innerHTML = '<option value="all">Show All</option>';

  this.uniqueContexts.forEach(context => {
    const option = document.createElement('option');
    option.value = context;
    option.textContent = context;
    selectElement.appendChild(option);
  });

  selectElement.value = this.selectedContext;
};

Logbook.prototype.updateUniqueContexts = function () {
  this.uniqueContexts.clear();
  if (g_dune_logbook != null) {
    for (var i = 0; i < g_dune_logbook.dune_logbook.length; i++) {
      var msg = g_dune_logbook.dune_logbook[i];
      if (msg.abbrev === "LogBookEntry") {
        this.uniqueContexts.add(msg.context);
      }
    }
  }
  this.updateContextFilter();
};

document.addEventListener('DOMContentLoaded', function () {
  const contextFilter = document.getElementById('context-filter');
  if (contextFilter) {
    contextFilter.onchange = function () {
      if (typeof g_logbook !== 'undefined') {
        g_logbook.selectedContext = this.value;
        g_logbook.update();
      } else {
        console.log("g_logbook is not defined");
      }
    };
  } else {
    console.log("Element with ID 'context-filter' not found");
  }
});<|MERGE_RESOLUTION|>--- conflicted
+++ resolved
@@ -104,17 +104,11 @@
     logbookStr = "<p>Logbook is empty.</p>";
   }
 
-<<<<<<< HEAD
-  this.m_base.style.height = "85vh";
-  this.m_base.style.fontSize = "1rem";
-  this.m_base.style.overflowY = "scroll";
-=======
   this.m_base.style.height = "80vh";
   this.m_base.style.fontSize = "1rem";
   this.m_base.style.overflowY = "scroll";
   this.m_base.style.marginLeft = "auto";
   this.m_base.style.marginRight = "auto";
->>>>>>> fb06d5e2
   this.m_base.innerHTML = "";
   this.m_base.innerHTML += logbookStr;
 };
