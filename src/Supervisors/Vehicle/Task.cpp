--- conflicted
+++ resolved
@@ -265,13 +265,9 @@
         err("%s", m_vs.last_error.c_str());
 
         stopManeuver(true);
-<<<<<<< HEAD
-        dispatch(new Aborted());
-=======
 
         IMC::Aborted aborted;
         dispatch(aborted);
->>>>>>> 472131d5
       }
 
       void
