//***************************************************************************
// Copyright 2007-2025 Universidade do Porto - Faculdade de Engenharia      *
// Laboratório de Sistemas e Tecnologia Subaquática (LSTS)                  *
//***************************************************************************
// This file is part of DUNE: Unified Navigation Environment.               *
//                                                                          *
// Commercial Licence Usage                                                 *
// Licencees holding valid commercial DUNE licences may use this file in    *
// accordance with the commercial licence agreement provided with the       *
// Software or, alternatively, in accordance with the terms contained in a  *
// written agreement between you and Faculdade de Engenharia da             *
// Universidade do Porto. For licensing terms, conditions, and further      *
// information contact lsts@fe.up.pt.                                       *
//                                                                          *
// Modified European Union Public Licence - EUPL v.1.1 Usage                *
// Alternatively, this file may be used under the terms of the Modified     *
// EUPL, Version 1.1 only (the "Licence"), appearing in the file LICENCE.md *
// included in the packaging of this file. You may not use this work        *
// except in compliance with the Licence. Unless required by applicable     *
// law or agreed to in writing, software distributed under the Licence is   *
// distributed on an "AS IS" basis, WITHOUT WARRANTIES OR CONDITIONS OF     *
// ANY KIND, either express or implied. See the Licence for the specific    *
// language governing permissions and limitations at                        *
// https://github.com/LSTS/dune/blob/master/LICENCE.md and                  *
// http://ec.europa.eu/idabc/eupl.html.                                     *
//***************************************************************************
// Author: Ricardo Martins                                                  *
//***************************************************************************

// ISO C++ 98 headers.
#include <vector>
#include <stdexcept>
#include <set>
#include <algorithm>
#include <cstddef>

// DUNE headers.
#include <DUNE/DUNE.hpp>

// Local headers.
#include "NodeAddress.hpp"
#include "NodeTable.hpp"
#include "Listener.hpp"
#include "LimitedComms.hpp"

namespace Transports
{
  namespace UDP
  {
    using DUNE_NAMESPACES;

    //! %Task arguments.
    struct Arguments
    {
      // Contact timeout.
      float contact_timeout;
      // Contact refresh periodicity.
      float contact_refresh_per;
      // Local UDP port.
      unsigned port;
      // Static destinations.
      std::vector<std::string> destinations;
      // Trace incoming messages.
      bool trace_in;
      // Trace outgoing messages.
      bool trace_out;
      // Rate limits.
      std::vector<std::string> rate_lims;
      // Filtered entities.
      std::vector<std::string> entities_flt;
      // List of messages to publish.
      std::vector<std::string> messages;
      // Announce this transport to services or not
      bool announce_service;
      // Simulated Communications Range
      float comm_range;
      // Block packets sent/received underwater
      bool underwater_comms;
      // Messages that will always be transmitted, disregarding comm limitations
      std::vector<std::string> allowed_messages;
      // Enable use of dynamic nodes
      bool dynamic_nodes;
      // Only transmit messages from local system
      bool only_local;
      // Optional custom service type
      std::string custom_service;
      // Ignore the UDP source message filter
      bool ign_filter;
    };

    // Internal buffer size.
    static const int c_bfr_size = 65535;
    // Port bind retries.
    static const int c_port_retries = 5;

    struct Task: public DUNE::Tasks::Task
    {
      //! Serialization buffer.
      uint8_t* m_bfr;
      //! UDP Socket.
      UDPSocket m_sock;
      //! Set of static nodes.
      std::set<NodeAddress> m_static_dsts;
      //! Set of destination nodes.
      NodeTable m_node_table;
      //! Task arguments.
      Arguments m_args;
      //! Simulate communication limitations
      bool m_comm_limitations;
      //! Allow underwater communications when simulating limited comms
      bool m_underwater_comms;
      //! Listener thread.
      Listener* m_listener;
      //! Contact refresh counter.
      Time::Counter<float> m_contacts_refresh_counter;
      //! LimitedComms object
      LimitedComms* m_lcomms;
      //! Message Filter
      MessageFilter m_filter;

      Task(const std::string& name, Tasks::Context& ctx):
        DUNE::Tasks::Task(name, ctx),
        m_bfr(NULL),
        m_listener(NULL),
        m_lcomms(NULL)
      {
        param("Local Port", m_args.port)
        .defaultValue("6002")
        .description("Local UDP port to listen on");

        param("Contact Timeout", m_args.contact_timeout)
        .units(Units::Second)
        .defaultValue("30");

        param("Contact Refresh Periodicity", m_args.contact_refresh_per)
        .units(Units::Second)
        .defaultValue("5.0");

        param("Print Outgoing Messages", m_args.trace_out)
        .defaultValue("false")
        .description("Print outgoing messages (Debug)");

        param("Print Incoming Messages", m_args.trace_in)
        .defaultValue("false")
        .description("Print incoming messages (Debug)");

        param("Static Destinations", m_args.destinations)
        .description("List of <IPv4>:<Port> destinations that will always receive outgoing messages");

        param("Rate Limiters", m_args.rate_lims)
        .description("List of <Message>:<Frequency>");

        param("Filtered Entities", m_args.entities_flt)
        .description("List of <Message>:<Entity>+<Entity> that define the source entities allowed to pass message of a specific message type.");

        param("Announce Service", m_args.announce_service)
        .defaultValue("true")
        .description("Announce this transport to services or not");

        param("Communication Range", m_args.comm_range)
        .defaultValue("0")
        .units(Units::Meter)
        .description("Communication range (0 for infinite)");

        param("Underwater Communications", m_args.underwater_comms)
        .defaultValue("false")
        .description("Allow underwater communication when limited comms are being simulated");

        param("Transports", m_args.messages)
        .defaultValue("")
        .description("List of messages to transport");

        param("Always Transmitted Messages", m_args.allowed_messages)
        .defaultValue("")
        .description("List of messages that will always be transmitted disregarding communication limitations");

        param("Dynamic Nodes", m_args.dynamic_nodes)
        .defaultValue("true")
        .description("Allow use of dynamic nodes.");

        param("Local Messages Only", m_args.only_local)
        .defaultValue("false")
        .description("Only transmit messsages from local system.");

        param("Custom Service Type", m_args.custom_service)
        .defaultValue("")
        .description("Optional custom service type (imc+udp+<Custom Service Type>), empty entry gives default service (imc+udp)");

        param("Ignore Filter", m_args.ign_filter)
        .defaultValue("false")
        .description("Ignore the UDP source message filter.");

        // Allocate space for internal buffer.
        m_bfr = new uint8_t[c_bfr_size];

        // Register listeners.
        bind<IMC::Announce>(this);
      }

      ~Task(void)
      {
        if (m_bfr != NULL)
          delete[] m_bfr;
      }

      void
      onUpdateParameters(void)
      {
        if (paramChanged(m_args.contact_refresh_per))
          m_contacts_refresh_counter.setTop(m_args.contact_refresh_per);

        // Initialize set of static destinations.
        m_static_dsts.clear();
        for (unsigned int i = 0; i < m_args.destinations.size(); ++i)
          m_static_dsts.insert(NodeAddress(m_args.destinations[i]));

        // Process rate limiters.
        m_filter.setupRates(m_args.rate_lims);
        // Process filtered entities.
        m_filter.setupEntities(m_args.entities_flt, this);

        m_underwater_comms = m_args.underwater_comms;

        // Initialize communication limitations parameters.
        if (m_ctx.profiles.isSelected("Simulation") && m_args.comm_range > 0)
        {
          debug("simulating limited radio communications with maximum communication range of %f m",
                m_args.comm_range);
          debug("underwater communications are %s",
                m_underwater_comms ? "active" : "inactive");
          m_comm_limitations = true;
        }
        else
        {
          debug("limited communications simulation is not active");
          m_comm_limitations = false;
        }

        if (m_listener != NULL)
<<<<<<< HEAD
          m_listener->setTrace(m_args.trace_in);
=======
        {
          if (paramChanged(m_args.trace_in))
            m_listener->setTrace(m_args.trace_in);

          if (paramChanged(m_args.ign_filter))
            m_listener->setIgnoreFilter(m_args.ign_filter);
        }
>>>>>>> fb06d5e2
      }

      void
      onResourceAcquisition(void)
      {
        // Register normal messages.
        bind(this, m_args.messages);

        // Find a free port.
        unsigned port_limit = m_args.port + c_port_retries;
        while (m_args.port != port_limit)
        {
          try
          {
            m_sock.bind(m_args.port, Address::Any, false);
            break;
          }
          catch (std::runtime_error& e)
          {
            war(DTR("failed to bind to port %u: %s"), m_args.port, e.what());
            ++m_args.port;
          }
        }

        if (m_args.port == port_limit)
        {
          throw std::runtime_error(DTR("failed to find one available port"));
        }

        inf(DTR("listening on %s:%u"), Address(Address::Any).c_str(), m_args.port);

        if (m_args.announce_service)
        {
          // Initialize and dispatch AnnounceService.
          std::vector<Interface> itfs = Interface::get();
          for (unsigned i = 0; i < itfs.size(); ++i)
          {
            std::stringstream os;
            std::string service = "imc+udp";

            // if custom service type is enabled
            if (m_args.custom_service != "")
            {
              std::stringstream cs;
              cs << service << "+" << m_args.custom_service;
              service = cs.str();
            }

            os << service << "://" << itfs[i].address().str() << ":" << m_args.port
               << "/";

            IMC::AnnounceService announce;
            announce.service = os.str();

            if (itfs[i].address().isLoopback())
              announce.service_type = IMC::AnnounceService::SRV_TYPE_LOCAL;
            else
              announce.service_type = IMC::AnnounceService::SRV_TYPE_EXTERNAL;

            dispatch(announce);
          }
        }

        // Initialize limited comms object
        m_lcomms = new LimitedComms(m_args.comm_range, getSystemId());
        m_lcomms->setActive(m_comm_limitations);
        m_node_table.setLimitedComms(m_lcomms);

        // Start listener thread.
        m_listener = new Listener(*this, m_sock, m_lcomms,
                                  m_args.contact_timeout, m_args.ign_filter, m_args.trace_in);
        m_listener->start();

        setEntityState(IMC::EntityState::ESTA_NORMAL, Status::CODE_ACTIVE);
      }

      void
      onResourceRelease(void)
      {
        if (m_listener != NULL)
        {
          m_listener->stopAndJoin();
          delete m_listener;
          m_listener = NULL;
        }

        Memory::clear(m_lcomms);
      }

      void
      consume(const IMC::Message* msg)
      {
        if (m_lcomms->isActive())
        {
          if (msg->getId() == DUNE_IMC_ESTIMATEDSTATE)
            m_lcomms->setMyEstimatedState(static_cast<const IMC::EstimatedState*>(msg));
        }

        if (m_args.only_local && msg->getSource() != this->getSystemId())
          return;

        if (m_node_table.getActiveCount() == 0 && m_static_dsts.size() == 0)
          return;

        if (m_filter.filter(msg))
          return;

        if (m_args.trace_out)
<<<<<<< HEAD
          DUNE_MSG(getName(), "outgoing: " + std::string(msg->getName()));
=======
          inf("outgoing: %s", msg->getName());
>>>>>>> fb06d5e2

        uint16_t rv;
        try
        {
          rv = IMC::Packet::serialize(msg, m_bfr, c_bfr_size);
        }
        catch(const std::exception& e)
        {
          war(DTR("failed to serialize message %s to send to %u: %s"), msg->getName(), m_args.port, e.what());
          return;
        }

        // Send to static nodes.
        std::set<NodeAddress>::iterator itr = m_static_dsts.begin();
        for (; itr != m_static_dsts.end(); ++itr)
        {
          try
          {
            m_sock.write(m_bfr, rv, itr->getAddress(), itr->getPort());
          }
          catch (...)
          { }
        }

        if (m_args.dynamic_nodes)
        {
          // Send to dynamic nodes.
          m_node_table.send(m_sock, m_bfr, rv, msg->getId());
        }
      }

      void
      consume(const IMC::Announce* msg)
      {
        // Check if static address is already in announce services.
        std::set<NodeAddress>::iterator itr = m_static_dsts.begin();
        for (; itr != m_static_dsts.end(); ++itr)
        {
          // Static address is in list of services.
          if (Node(msg->sys_name, msg->services).check(itr->getAddress(), itr->getPort()))
            return;
        }

        // Check if the message is from this system.
        if (msg->getSource() == getSystemId())
          return;

        m_node_table.addNode(msg->getSource(), msg->sys_name, msg->services);
        m_listener->addContact(msg->getSource());
        m_lcomms->setAnnounce(msg);
      }

      void
      refreshContacts(void)
      {
        m_listener->lockContacts();

        std::vector<Contact> contacts;
        m_listener->getContacts(contacts);
        std::vector<Contact>::iterator itr = contacts.begin();

        for (; itr != contacts.end(); ++itr)
        {
          std::string name = resolveSystemId(itr->getId());

          if (itr->isActive())
          {
            if (m_node_table.activate(itr->getId(), itr->getAddress()))
              inf(DTR("activating transmission to node '%s'"), name.c_str());
          }
          else
          {
            if (m_node_table.deactivate(itr->getId(), itr->getAddress()))
              inf(DTR("deactivating transmission to node '%s'"), name.c_str());
          }
        }

        m_listener->unlockContacts();
      }

      void
      onMain(void)
      {
        while (!stopping())
        {
          waitForMessages(1.0);

          // Check if it's time to update the contact list.
          if (m_contacts_refresh_counter.overflow())
          {
            refreshContacts();
            m_contacts_refresh_counter.reset();
          }
        }
      }
    };
  }
}

DUNE_TASK<|MERGE_RESOLUTION|>--- conflicted
+++ resolved
@@ -237,9 +237,6 @@
         }
 
         if (m_listener != NULL)
-<<<<<<< HEAD
-          m_listener->setTrace(m_args.trace_in);
-=======
         {
           if (paramChanged(m_args.trace_in))
             m_listener->setTrace(m_args.trace_in);
@@ -247,7 +244,6 @@
           if (paramChanged(m_args.ign_filter))
             m_listener->setIgnoreFilter(m_args.ign_filter);
         }
->>>>>>> fb06d5e2
       }
 
       void
@@ -356,11 +352,7 @@
           return;
 
         if (m_args.trace_out)
-<<<<<<< HEAD
-          DUNE_MSG(getName(), "outgoing: " + std::string(msg->getName()));
-=======
           inf("outgoing: %s", msg->getName());
->>>>>>> fb06d5e2
 
         uint16_t rv;
         try
