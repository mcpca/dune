//***************************************************************************
// Copyright 2007-2025 Universidade do Porto - Faculdade de Engenharia      *
// Laboratório de Sistemas e Tecnologia Subaquática (LSTS)                  *
//***************************************************************************
// This file is part of DUNE: Unified Navigation Environment.               *
//                                                                          *
// Commercial Licence Usage                                                 *
// Licencees holding valid commercial DUNE licences may use this file in    *
// accordance with the commercial licence agreement provided with the       *
// Software or, alternatively, in accordance with the terms contained in a  *
// written agreement between you and Faculdade de Engenharia da             *
// Universidade do Porto. For licensing terms, conditions, and further      *
// information contact lsts@fe.up.pt.                                       *
//                                                                          *
// Modified European Union Public Licence - EUPL v.1.1 Usage                *
// Alternatively, this file may be used under the terms of the Modified     *
// EUPL, Version 1.1 only (the "Licence"), appearing in the file LICENCE.md *
// included in the packaging of this file. You may not use this work        *
// except in compliance with the Licence. Unless required by applicable     *
// law or agreed to in writing, software distributed under the Licence is   *
// distributed on an "AS IS" basis, WITHOUT WARRANTIES OR CONDITIONS OF     *
// ANY KIND, either express or implied. See the Licence for the specific    *
// language governing permissions and limitations at                        *
// https://github.com/LSTS/dune/blob/master/LICENCE.md and                  *
// http://ec.europa.eu/idabc/eupl.html.                                     *
//***************************************************************************
// Author: Ricardo Martins                                                  *
//***************************************************************************

#ifndef TRANSPORTS_UDP_LISTENER_HPP_INCLUDED_
#define TRANSPORTS_UDP_LISTENER_HPP_INCLUDED_

// ISO C++ 98 headers.
#include <map>
#include <vector>

// DUNE headers.
#include <DUNE/DUNE.hpp>

// Local headers.
#include "ContactTable.hpp"
#include "LimitedComms.hpp"

namespace Transports
{
  namespace UDP
  {
    using DUNE_NAMESPACES;

    class Listener: public Concurrency::Thread
    {
    public:
      Listener(Tasks::Task& task, UDPSocket& sock, LimitedComms* lcomms,
               float contact_timeout, bool force = false, bool trace = false):
        m_task(task),
        m_sock(sock),
        m_trace(trace),
        m_force_send(force),
        m_contacts(contact_timeout),
        m_lcomms(lcomms)
      { }

      void
      setTrace(bool trace)
      {
        m_trace = trace;
      }
<<<<<<< HEAD
=======

      void
      setIgnoreFilter(bool ignore)
      {
        m_force_send = ignore;
      }
>>>>>>> fb06d5e2

      void
      getContacts(std::vector<Contact>& list)
      {
        m_contacts.getContacts(list);
      }

      void
      lockContacts(void)
      {
        m_contacts_lock.lockRead();
      }

      void
      unlockContacts(void)
      {
        m_contacts_lock.unlock();
      }

      void
      addContact(unsigned id)
      {
        m_contacts_lock.lockWrite();
        m_contacts.addContact(id, Address::Any);
        m_contacts_lock.unlock();
      }

    private:
      // Buffer capacity.
      static const int c_bfr_size = 65535;
      // Poll timeout in milliseconds.
      static const int c_poll_tout = 1000;
      // Parent task.
      Tasks::Task& m_task;
      // Reference to socket used for sending data.
      UDPSocket& m_sock;
      // True to print incoming messages.
      bool m_trace;
      // Flag to force sending messages.
      bool m_force_send;
      // Table of contacts.
      ContactTable m_contacts;
      // Lock to serialize access to m_contacts.
      RWLock m_contacts_lock;
      // LimitedComms object
      LimitedComms* m_lcomms;

      void
      run(void)
      {
        Address addr;
        uint8_t* bfr = new uint8_t[c_bfr_size];
        double poll_tout = c_poll_tout / 1000.0;

        while (!isStopping())
        {
          try
          {
            if (!Poll::poll(m_sock, poll_tout))
              continue;

            uint16_t rv = m_sock.read(bfr, c_bfr_size, &addr);
            IMC::Message* msg = IMC::Packet::deserialize(bfr, rv);
            if (m_trace)
              m_task.inf("incomming: %s", msg->getName());

            if (m_lcomms->isActive())
            {
              if (msg->getId() == DUNE_IMC_ANNOUNCE)
              {
                m_lcomms->setAnnounce(static_cast<IMC::Announce*>(msg));
              }

              if (!m_lcomms->isNodeWithinRange(msg->getSource(), msg->getId()))
              {
                delete msg;
                m_task.debug("message was filtered");
                continue;
              }
            }

            m_contacts_lock.lockWrite();
            bool onTable = m_contacts.update(msg->getSource(), addr);
            m_contacts_lock.unlock();

            if (m_force_send || onTable)
              m_task.dispatch(msg, DF_KEEP_TIME | DF_KEEP_SRC_EID);
<<<<<<< HEAD
            else if (onTable)
              m_task.dispatch(msg, DF_KEEP_TIME | DF_KEEP_SRC_EID);

            if (m_trace)
              DUNE_MSG(m_task.getName(), "incoming: " + std::string(msg->getName()));
=======
            else
              m_task.debug("message was filtered");
>>>>>>> fb06d5e2

            delete msg;
          }
          catch (std::exception & e)
          {
            m_task.debug("error while unpacking message: %s",e.what());
          }
        }

        delete [] bfr;
      }
    };
  }
}

#endif<|MERGE_RESOLUTION|>--- conflicted
+++ resolved
@@ -65,15 +65,12 @@
       {
         m_trace = trace;
       }
-<<<<<<< HEAD
-=======
 
       void
       setIgnoreFilter(bool ignore)
       {
         m_force_send = ignore;
       }
->>>>>>> fb06d5e2
 
       void
       getContacts(std::vector<Contact>& list)
@@ -161,16 +158,8 @@
 
             if (m_force_send || onTable)
               m_task.dispatch(msg, DF_KEEP_TIME | DF_KEEP_SRC_EID);
-<<<<<<< HEAD
-            else if (onTable)
-              m_task.dispatch(msg, DF_KEEP_TIME | DF_KEEP_SRC_EID);
-
-            if (m_trace)
-              DUNE_MSG(m_task.getName(), "incoming: " + std::string(msg->getName()));
-=======
             else
               m_task.debug("message was filtered");
->>>>>>> fb06d5e2
 
             delete msg;
           }
