//***************************************************************************
// Copyright 2007-2013 Universidade do Porto - Faculdade de Engenharia      *
// Laboratório de Sistemas e Tecnologia Subaquática (LSTS)                  *
//***************************************************************************
// This file is part of DUNE: Unified Navigation Environment.               *
//                                                                          *
// Commercial Licence Usage                                                 *
// Licencees holding valid commercial DUNE licences may use this file in    *
// accordance with the commercial licence agreement provided with the       *
// Software or, alternatively, in accordance with the terms contained in a  *
// written agreement between you and Universidade do Porto. For licensing   *
// terms, conditions, and further information contact lsts@fe.up.pt.        *
//                                                                          *
// European Union Public Licence - EUPL v.1.1 Usage                         *
// Alternatively, this file may be used under the terms of the EUPL,        *
// Version 1.1 only (the "Licence"), appearing in the file LICENCE.md       *
// included in the packaging of this file. You may not use this work        *
// except in compliance with the Licence. Unless required by applicable     *
// law or agreed to in writing, software distributed under the Licence is   *
// distributed on an "AS IS" basis, WITHOUT WARRANTIES OR CONDITIONS OF     *
// ANY KIND, either express or implied. See the Licence for the specific    *
// language governing permissions and limitations at                        *
// https://www.lsts.pt/dune/licence.                                        *
//***************************************************************************
// Author: Joel Cardoso                                                     *
// Author: Eduardo Marques                                                  *
// Author: Ricardo Martins                                                  *
//***************************************************************************

// ISO C++ 98 headers.
#include <vector>
#include <cmath>

// DUNE headers.
#include <DUNE/DUNE.hpp>

// MAVLink headers.
#include <mavlink/ardupilotmega/mavlink.h>

#define GPS_EPOCH 315964800

namespace Control
{
  namespace UAV
  {
    namespace Ardupilot
    {
      using DUNE_NAMESPACES;

      //! %Task arguments.
      struct Arguments
      {
        //! Communications timeout
        uint8_t comm_timeout;
        //! Use Ardupilot's waypoint tracker
        bool ardu_tracker;
        //! Port for SITL simulations
        uint16_t TCP_port;
        //! Address for SITL simulations
        Address TCP_addr;
        //! Connection mode Serial/TCP
        bool tcp;
        //! Telemetry Rate
        uint8_t trate;
        //! Default Altitude
        float alt;
        //! Default Speed
        float speed;
        //! GPS is uBlox
        bool ublox;
        //! LoiterHere (default) radius
        float lradius;
        //! Loitering tolerance
        int ltolerance;
        //! Has Power Module
        bool pwrm;
      };

      struct Task: public DUNE::Tasks::Task
      {
        //! Task arguments.
        Arguments m_args;
        //! Arduino packet handling
        typedef void (Task::* PktHandler)(const mavlink_message_t* msg);
        typedef std::map<int, PktHandler> PktHandlerMap;
        PktHandlerMap m_mlh;
        double m_last_pkt_time;
        uint8_t m_buf[512];
        //! Estimated state message.
        IMC::EstimatedState m_estate;
        //! Battery messages
        IMC::Voltage m_volt;
        IMC::Current m_curr;
        IMC::FuelLevel m_fuel;
        //! Pressure message
        IMC::Pressure m_pressure;
        //! Temperature message
        IMC::Temperature m_temp;
        //! GPS Fix message
        IMC::GpsFix m_fix;
        //! Wind message
        IMC::EstimatedStreamVelocity m_stream;
        //! IMU messages
        IMC::AngularVelocity m_ang_vel;
        IMC::Acceleration m_accel;
        IMC::MagneticField m_mag_field;
        //! Servo PWM message
        IMC::SetServoPosition m_servo;
        //! Path Control State
        IMC::PathControlState m_pcs;
        //! Reference Lat and Lon and Hei to measure displacement
        fp64_t ref_lat, ref_lon;
        fp32_t ref_hei;
        //! TCP socket
        TCPSocket* m_TCP_sock;
        Address m_TCP_addr;
        uint16_t m_TCP_port;
        System::IOMultiplexing m_iom;
        //! System ID
        uint8_t m_sysid;
        //! Last received position
        float m_lat, m_lon, m_alt;
        //! External control
        bool m_external;
        //! Current waypoint
        int m_current_wp;
        //! Critical WP
        bool m_critical;
        //! Bitfield of enabled control loops.
        uint32_t m_cloops;
        //! Parser Variables
        mavlink_message_t m_msg;
        int m_desired_radius;
        int m_desired_speed;
        int m_mode;
        bool m_changing_wp;
        bool m_error_missing, m_error_ext;

        Task(const std::string& name, Tasks::Context& ctx):
          Tasks::Task(name, ctx),
          ref_lat(0.0),
          ref_lon(0.0),
          ref_hei(0.0),
          m_sysid(1),
          m_lat(0.0),
          m_lon(0.0),
          m_alt(0.0),
          m_external(true),
          m_current_wp(0),
          m_critical(false),
          m_cloops(0),
          m_desired_radius(0),
          m_desired_speed(0),
          m_mode(0),
          m_changing_wp(false),
          m_error_missing(false),
          m_error_ext(false)
        {
          param("Communications Timeout", m_args.comm_timeout)
          .minimumValue("1")
          .maximumValue("60")
          .defaultValue("10")
          .units(Units::Second)
          .description("Ardupilot communications timeout");

          param("Ardupilot Tracker", m_args.ardu_tracker)
          .defaultValue("false")
          .description("Use Ardupilot's waypoint tracker");

          param("TCP - Port", m_args.TCP_port)
          .defaultValue("5760")
          .description("Port for connection to Ardupilot");

          param("TCP - Address", m_args.TCP_addr)
          .defaultValue("127.0.0.1")
          .description("Address for connection to Ardupilot");

          param("Telemetry Rate", m_args.trate)
          .defaultValue("10")
          .units(Units::Hertz)
          .description("Telemetry output rate from Ardupilot");

          param("Default altitude", m_args.alt)
          .defaultValue("200.0")
          .units(Units::Meter)
          .description("Altitude to be used if desired Z has no units");

          param("Default speed", m_args.speed)
          .defaultValue("18.0")
          .units(Units::MeterPerSecond)
          .description("Speed to be used if desired speed is not specified");

          param("uBlox GPS", m_args.ublox)
          .defaultValue("false")
          .description("The installed GPS is uBlox");

          param("Default loiter radius", m_args.lradius)
          .defaultValue("-150.0")
          .units(Units::Meter)
          .description("Loiter radius used in LoiterHere (idle)");

          param("Loitering tolerance", m_args.ltolerance)
          .defaultValue("10")
          .units(Units::Meter)
          .description("Distance to consider loitering (radius + tolerance)");

          param("Power Module", m_args.pwrm)
          .defaultValue("true")
          .description("There is a Power Module installed");

          // Setup packet handlers
          // IMPORTANT: set up function to handle each type of MAVLINK packet here
          m_mlh[MAVLINK_MSG_ID_ATTITUDE] = &Task::handleAttitudePacket;
          m_mlh[MAVLINK_MSG_ID_GLOBAL_POSITION_INT] = &Task::handlePositionPacket;
          m_mlh[MAVLINK_MSG_ID_HWSTATUS] = &Task::handleHWStatusPacket;
          m_mlh[MAVLINK_MSG_ID_SCALED_PRESSURE] = &Task::handleScaledPressurePacket;
          m_mlh[MAVLINK_MSG_ID_GPS_RAW_INT] = &Task::handleRawGPSPacket;
          m_mlh[MAVLINK_MSG_ID_WIND] = &Task::handleWindPacket;
          m_mlh[MAVLINK_MSG_ID_COMMAND_ACK] = &Task::handleCmdAckPacket;
          m_mlh[MAVLINK_MSG_ID_MISSION_ACK] = &Task::handleMissionAckPacket;
          m_mlh[MAVLINK_MSG_ID_MISSION_CURRENT] = &Task::handleMissionCurrentPacket;
          m_mlh[MAVLINK_MSG_ID_STATUSTEXT] = &Task::handleStatusTextPacket;
          m_mlh[MAVLINK_MSG_ID_HEARTBEAT] = &Task::handleHeartbeatPacket;
          m_mlh[MAVLINK_MSG_ID_NAV_CONTROLLER_OUTPUT] = &Task::handleNavControllerPacket;
          m_mlh[MAVLINK_MSG_ID_MISSION_ITEM] = &Task::handleMissionItemPacket;
          m_mlh[MAVLINK_MSG_ID_BATTERY_STATUS] = &Task::handleBatteryStatusPacket;

          // Setup processing of IMC messages
          bind<DesiredPath>(this);
          bind<DesiredRoll>(this);
          bind<SetServoPosition>(this);
          bind<IdleManeuver>(this);
          bind<ControlLoops>(this);
          bind<PowerChannelControl>(this);

          // Misc. initialization
          m_last_pkt_time = 0; // time of last packet from Ardupilot
          m_estate.clear();
        }

        ~Task(void)
        {
          Task::onResourceRelease();
        }

        void
        onResourceRelease(void)
        {
          Memory::clear(m_TCP_sock);
        }

        void
        onResourceAcquisition(void)
        {
          m_TCP_addr = m_args.TCP_addr;
          m_TCP_port = m_args.TCP_port;
          openConnection();
        }

        void
        openConnection(void)
        {
          try
          {
            m_TCP_sock = new TCPSocket;
            m_TCP_sock->connect(m_TCP_addr, m_TCP_port);
            m_TCP_sock->addToPoll(m_iom);
            setupRate(10);
            inf(DTR("Ardupilot interface initialized"));
          }
          catch (...)
          {
            m_TCP_sock = 0;
            war("Connection failed, retrying...");
            setEntityState(IMC::EntityState::ESTA_NORMAL, Status::CODE_COM_ERROR);
          }
        }

        void
        setupRate(uint8_t rate)
        {
          uint8_t buf[512];
          mavlink_message_t* msg = new mavlink_message_t;

          mavlink_msg_request_data_stream_pack(255, 0, msg,
              m_sysid,
              0,
              MAV_DATA_STREAM_EXTRA1,
              rate,
              1);

          uint16_t n = mavlink_msg_to_send_buffer(buf, msg);
          sendData(buf, n);
          spew("ATTITUDE Stream setup to %d Hertz", rate);

          mavlink_msg_request_data_stream_pack(255, 0, msg,
              m_sysid,
              0,
              MAV_DATA_STREAM_EXTRA2,
              rate,
              1);

          n = mavlink_msg_to_send_buffer(buf, msg);
          sendData(buf, n);
          spew("VFR Stream setup to %d Hertz", rate);

          mavlink_msg_request_data_stream_pack(255, 0, msg,
              m_sysid,
              0,
              MAV_DATA_STREAM_POSITION,
              rate,
              1);

          n = mavlink_msg_to_send_buffer(buf, msg);
          sendData(buf, n);
          spew("POSITION Stream setup to %d Hertz", rate);

          mavlink_msg_request_data_stream_pack(255, 0, msg,
              m_sysid,
              0,
              MAV_DATA_STREAM_EXTENDED_STATUS,
              1,
              1);

          n = mavlink_msg_to_send_buffer(buf, msg);
          sendData(buf, n);
          spew("STATUS Stream setup to 1 Hertz");

          mavlink_msg_request_data_stream_pack(255, 0, msg,
              m_sysid,
              0,
              MAV_DATA_STREAM_EXTRA3,
              1,
              1);

          n = mavlink_msg_to_send_buffer(buf, msg);
          sendData(buf, n);
          spew("AHRS-HWSTATUS-WIND Stream setup to 1 Hertz");

          mavlink_msg_request_data_stream_pack(255, 0, msg,
              m_sysid,
              0,
              MAV_DATA_STREAM_RAW_SENSORS,
              1,
              1);

          n = mavlink_msg_to_send_buffer(buf, msg);
          sendData(buf, n);
          spew("SENSORS Stream setup to 1 Hertz");

          mavlink_msg_request_data_stream_pack(255, 0, msg,
              m_sysid,
              0,
              MAV_DATA_STREAM_RC_CHANNELS,
              1,
              0);

          n = mavlink_msg_to_send_buffer(buf, msg);
          sendData(buf, n);
          spew("RC Stream disabled");
        }

        void
        info(uint32_t was, uint32_t is, uint32_t loop, const char* desc)
        {
          was &= loop;
          is &= loop;

          if (was && !is)
            war(DTR("%s - deactivating"), desc);
          else if (!was && is)
            war(DTR("%s - activating"), desc);
        }

        void
        consume(const IMC::ControlLoops* cloops)
        {
          if(m_external || m_critical)
            return;

          uint32_t prev = m_cloops;

          if (cloops->enable)
          {
            m_cloops |= cloops->mask;
            if((!m_args.ardu_tracker) && (cloops->mask & IMC::CL_PATH))
            {
              debug("tracker is NOT enabled");
              m_cloops &= ~IMC::CL_PATH;
            }

            if(!(m_args.ardu_tracker) && (cloops->mask & IMC::CL_ROLL))
            {
              uint8_t buf[512];
              mavlink_message_t* msg = new mavlink_message_t;

              mavlink_msg_set_mode_pack(255, 0, msg,
                  m_sysid,
                  1,
                  13); //! DUNE mode on ardupilot is 13

              uint16_t n = mavlink_msg_to_send_buffer(buf, msg);
              sendData(buf, n);
            }
          }
          else
            m_cloops &= ~cloops->mask;

          info(prev, m_cloops, IMC::CL_SPEED, DTR("speed control"));
          info(prev, m_cloops, IMC::CL_ALTITUDE, DTR("altitude control"));
          info(prev, m_cloops, IMC::CL_ROLL, DTR("bank control"));
          info(prev, m_cloops, IMC::CL_YAW, DTR("heading control"));
          info(prev, m_cloops, IMC::CL_PATH, DTR("path control"));
        }

        void
        consume(const IMC::DesiredRoll* roll)
        {
          if (!(m_cloops & IMC::CL_ROLL))
          {
            err(DTR("bank control is NOT active"));
            return;
          }

          uint8_t buf[512];

          mavlink_message_t* msg = new mavlink_message_t;
          mavlink_msg_set_roll_pitch_yaw_thrust_pack(255, 0, msg,
              1,
              1,
              (float)roll->value,
              0,
              0,
              0);
          uint16_t n = mavlink_msg_to_send_buffer(buf, msg);
          sendData(buf, n);
          debug("DesiredRoll packet sent to Ardupilot: %f", roll->value);
        }

        void
        consume(const IMC::DesiredZ* desired_z)
        {
          if (!(m_cloops & IMC::CL_ALTITUDE))
          {
            err(DTR("altitude control is NOT active"));
            return;
          }

          sendCommandPacket(MAV_CMD_CONDITION_CHANGE_ALT, // Ascend/descend at rate.  Delay mission state machine until desired altitude reached.
                            0, // Descent / Ascend rate (m/s)
                            0, // Empty
                            0, // Empty
                            0, // Empty
                            0, // Empty
                            0, // Empty
                            desired_z->value); // Finish Altitude
          debug("DesiredZ packet sent to Ardupilot");
        }

        void
        consume(const IMC::DesiredPath* path)
        {
          if(!m_args.ardu_tracker)
            return;

          if(!(m_cloops & IMC::CL_PATH))
          {
            err(DTR("path control is NOT active"));
            return;
          }

          uint8_t buf[512];

          mavlink_message_t* msg = new mavlink_message_t;

          mavlink_msg_param_set_pack(255, 0, msg,
              m_sysid, //! target_system System ID
              0, //! target_component Component ID
              "TRIM_ARSPD_CM", //! Parameter name
              (int)(path->speed * 100), //! Parameter value
              MAV_PARAM_TYPE_INT16); //! Parameter type

          int n = mavlink_msg_to_send_buffer(buf, msg);
          sendData(buf, n);

          m_desired_speed = (uint16_t) path->speed;

          mavlink_msg_param_set_pack(255, 0, msg,
              m_sysid, //! target_system System ID
              0, //! target_component Component ID
              "WP_LOITER_RAD", //! Parameter name
              path->flags & DesiredPath::FL_CCLOCKW ? (-1 * path->lradius) : (path->lradius), //! Parameter value
              MAV_PARAM_TYPE_INT16); //! Parameter type

          n = mavlink_msg_to_send_buffer(buf, msg);
          sendData(buf, n);

          m_desired_radius = (uint16_t) path->lradius;

          mavlink_msg_mission_count_pack(255, 0, msg,
              m_sysid, //! target_system System ID
              0, //! target_component Component ID
              3); //! size of Mission

          n = mavlink_msg_to_send_buffer(buf, msg);
          sendData(buf, n);

          mavlink_msg_mission_write_partial_list_pack(255, 0, msg,
              m_sysid, //! target_system System ID
              0, //! target_component Component ID
              1, //! start_index Start index, 0 by default and smaller / equal to the largest index of the current onboard list
              1); //! end_index End index, equal or greater than start index

          n = mavlink_msg_to_send_buffer(buf, msg);
          sendData(buf, n);

          float alt = (path->end_z_units & IMC::Z_NONE) ? m_args.alt : (float)path->end_z;

          //! Destination
          mavlink_msg_mission_item_pack(255, 0, msg,
              m_sysid, //! target_system System ID
              0, //! target_component Component ID
              1, //! seq Sequence
              MAV_FRAME_GLOBAL_RELATIVE_ALT, //! frame The coordinate system of the MISSION. see MAV_FRAME in mavlink_types.h
              MAV_CMD_NAV_LOITER_UNLIM, //! command The scheduled action for the MISSION. see MAV_CMD in ardupilotmega.h
              2, //! current false:0, true:1
              0, //! autocontinue to next wp
              0, //! Not used
              0, //! Not used
              path->flags & DesiredPath::FL_CCLOCKW ? -1 : 0, //! If <0, then CCW loiter
              0, //! Not used
              (float)Angles::degrees(path->end_lat), //! x PARAM5 / local: x position, global: latitude
              (float)Angles::degrees(path->end_lon), //! y PARAM6 / y position: global: longitude
              alt);//! z PARAM7 / z position: global: altitude

          n = mavlink_msg_to_send_buffer(buf, msg);
          sendData(buf, n);

          m_changing_wp = true;

          m_pcs.start_lat = Angles::radians(m_lat);
          m_pcs.start_lon = Angles::radians(m_lon);
          m_pcs.start_z = m_alt;
          m_pcs.start_z_units = IMC::Z_HEIGHT;

          m_pcs.end_lat = path->end_lat;
          m_pcs.end_lon = path->end_lon;
          m_pcs.end_z = alt;
          m_pcs.end_z_units = IMC::Z_HEIGHT;
          m_pcs.flags = PathControlState::FL_3DTRACK | PathControlState::FL_CCLOCKW;
          m_pcs.flags &= path->flags;
          m_pcs.lradius = path->lradius;

          dispatch(m_pcs);

          debug("Waypoint packet sent to Ardupilot");
        }

        void
        loiterHere(void)
        {

          if(getEntityState() != IMC::EntityState::ESTA_NORMAL)
            return;

          mavlink_message_t* msg = new mavlink_message_t;
          uint8_t buf[512];

          mavlink_msg_param_set_pack(255, 0, msg,
              m_sysid, //! target_system System ID
              0, //! target_component Component ID
              "WP_LOITER_RAD", //! Parameter name
              m_args.lradius, //! Parameter value
              MAV_PARAM_TYPE_INT16); //! Parameter type

          int n = mavlink_msg_to_send_buffer(buf, msg);
          sendData(buf, n);

          sendCommandPacket(MAV_CMD_NAV_LOITER_UNLIM);
          debug("Sent LOITER packet to Ardupilot");

          m_pcs.start_lat = m_fix.lat;
          m_pcs.start_lon = m_fix.lon;
          m_pcs.start_z = m_fix.height;

          m_pcs.end_lat = m_fix.lat;
          m_pcs.end_lon = m_fix.lon;
          m_pcs.end_z = m_fix.height;

          m_pcs.flags = PathControlState::FL_LOITERING | PathControlState::FL_NEAR | (m_args.lradius < 0 ? PathControlState::FL_CCLOCKW : 0);
          m_pcs.lradius = m_args.lradius * (m_args.lradius < 0 ? -1 : 1);

          dispatch(m_pcs);
        }

        void
        consume(const IMC::IdleManeuver* idle)
        {
          (void)idle;

          loiterHere();
        }

        void
        consume(const IMC::SetServoPosition* servo)
        {
          sendCommandPacket(MAV_CMD_DO_SET_SERVO,
                            servo->id, // Servo number
                            servo->value, // PWM (microseconds, 1000 to 2000 typical)
                            0, // Empty
                            0); //Empty
          debug("SetServo packet sent to Ardupilot");
        }

        void
        consume(const IMC::PowerChannelControl* pcc)
        {
          debug("Trigger Request Received");

          if(pcc->op & IMC::PowerChannelControl::PCC_OP_TURN_ON)
            sendCommandPacket(MAV_CMD_DO_SET_RELAY, 1);
          else
            sendCommandPacket(MAV_CMD_DO_SET_RELAY, 0);
        }

        void
        sendCommandPacket(uint16_t cmd, float arg1=0, float arg2=0, float arg3=0, float arg4=0, float arg5=0, float arg6=0, float arg7=0)
        {
          uint8_t buf[512];

          mavlink_message_t msg;

          debug("%0.2f %0.2f %0.2f %0.2f %0.2f %0.2f %0.2f", arg1, arg2, arg3, arg4, arg5, arg6, arg7);

          mavlink_msg_command_long_pack(255, 0, &msg, m_sysid, 0, cmd, 0, arg1, arg2, arg3, arg4, arg5, arg6, arg7);

          uint16_t n = mavlink_msg_to_send_buffer(buf, &msg);
          sendData(buf, n);
        }

        void
        onMain(void)
        {
          while (!stopping())
          {
            // Handle data
            if(m_TCP_sock)
            {
              handleArdupilotData();
            }
            else
            {
              Time::Delay::wait(0.5);
              openConnection();
            }

            if(m_external || m_critical)
            {
              if(getEntityState() != IMC::EntityState::ESTA_ERROR && !m_error_ext)
              {
                setEntityState(IMC::EntityState::ESTA_ERROR, "External Control");
                m_error_ext = true;
              }
            }
            else if(getEntityState() != IMC::EntityState::ESTA_NORMAL)
            {
              setEntityState(IMC::EntityState::ESTA_NORMAL, Status::CODE_ACTIVE);
              m_error_ext = false;
            }

            // Handle IMC messages from bus
            consumeMessages();
          }
        }

        bool
        poll(double timeout)
        {
          if(m_TCP_sock)
          {
            if (m_iom.poll(timeout))
              return m_TCP_sock->wasTriggered(m_iom);
            else
              return false;
          }
          return false;
        }

        int
        sendData(uint8_t* bfr, int size)
        {
          if(m_TCP_sock)
          {
        	trace("Sending something");
            return m_TCP_sock->write((char*)bfr, size);
          }
          return 0;
        }

        int
        receiveData(uint8_t* buf, size_t blen)
        {
          if(m_TCP_sock)
          {
            try
            {
              return m_TCP_sock->read((char*) buf, blen);
            }
            catch (...)
            {
              war("Connection lost, retrying...");
              m_TCP_sock->delFromPoll(m_iom);
              delete m_TCP_sock;

              m_TCP_sock = new Network::TCPSocket;
              m_TCP_sock->connect(m_TCP_addr, m_TCP_port);
              m_TCP_sock->addToPoll(m_iom);
              return 0;
            }
          }
          return 0;
        }

        void
        handleArdupilotData(void)
        {
          mavlink_status_t status;

          double now = Clock::get();

          while (poll(0.01))
          {
            int n = receiveData(m_buf, sizeof(m_buf));
            if (n < 0)
            {
              err(DTR("receive error"));
              break;
            }


            for (int i = 0; i < n; i++)
            {
              int rv = mavlink_parse_char(MAVLINK_COMM_0, m_buf[i], &m_msg, &status);
              if (status.packet_rx_drop_count)
              {
                  switch(status.parse_state)
                  {
                    case MAVLINK_PARSE_STATE_IDLE:
                      spew("failed at state IDLE");
                      break;
                    case MAVLINK_PARSE_STATE_GOT_STX:
                      spew("failed at state GOT_STX");
                      break;
                    case MAVLINK_PARSE_STATE_GOT_LENGTH:
                      spew("failed at state GOT_LENGTH");
                      break;
                    case MAVLINK_PARSE_STATE_GOT_SYSID:
                      spew("failed at state GOT_SYSID");
                      break;
                    case MAVLINK_PARSE_STATE_GOT_COMPID:
                      spew("failed at state GOT_COMPID");
                      break;
                    case MAVLINK_PARSE_STATE_GOT_MSGID:
                      spew("failed at state GOT_MSGID");
                      break;
                    case MAVLINK_PARSE_STATE_GOT_PAYLOAD:
                      spew("failed at state GOT_PAYLOAD");
                      break;
                    case MAVLINK_PARSE_STATE_GOT_CRC1:
                      spew("failed at state GOT_CRC1");
                      break;
                    default:
                      spew("failed OTHER");
                  }
              }
              if (rv)
              {
                switch ((int)m_msg.msgid)
                {
                  default:
                    debug("UNDEF: %u", m_msg.msgid);
                    break;
                  case MAVLINK_MSG_ID_HEARTBEAT:
                    trace("HEARTBEAT");
                    break;
                  case 1:
                    trace("SYS_STATUS");
                    break;
                  case 22:
                    trace("PARAM_VALUE");
                    break;
                  case MAVLINK_MSG_ID_GPS_RAW_INT:
                    spew("GPS_RAW");
                    break;
                  case 27:
                    trace("IMU_RAW");
                    break;
                  case MAVLINK_MSG_ID_SCALED_PRESSURE:
                    spew("SCALED_PRESSURE");
                    break;
                  case MAVLINK_MSG_ID_ATTITUDE:
                    spew("ATTITUDE");
                    break;
                  case MAVLINK_MSG_ID_GLOBAL_POSITION_INT:
                    spew("GLOBAL_POSITION_INT");
                    break;
                  case 34:
                    trace("RC_CHANNELS_SCALED");
                    break;
                  case 35:
                    trace("RC_CHANNELS_RAW");
                    break;
                  case MAVLINK_MSG_ID_MISSION_ITEM:
                    trace("MISSION_ITEM");
                    break;
                  case MAVLINK_MSG_ID_MISSION_CURRENT:
                    trace("MISSION_CURRENT");
                    break;
                  case 44:
                    trace("MISSION_COUNT");
                    break;
                  case MAVLINK_MSG_ID_MISSION_ACK:
                    spew("MISSION_ACK");
                    break;
                  case MAVLINK_MSG_ID_NAV_CONTROLLER_OUTPUT:
                    trace("NAV_CONTROLLER_OUTPUT");
                    break;
                  case 74:
                    trace("VFR_HUD");
                    break;
                  case MAVLINK_MSG_ID_COMMAND_ACK:
                    spew("CMD_ACK");
                    break;
                  case MAVLINK_MSG_ID_BATTERY_STATUS:
                    spew("BATTERY_STAT");
                    break;
                  case 150:
                    trace("SENSOR_OFFSETS");
                    break;
                  case 152:
                    trace("MEMINFO");
                    break;
                  case 162:
                    trace("FENCE_STATUS");
                    break;
                  case 163:
                    trace("AHRS");
                    break;
                  case 164:
                    trace("SIM_STATE");
                    break;
                  case MAVLINK_MSG_ID_HWSTATUS:
                    spew("HW_STATUS");
                    break;
                  case MAVLINK_MSG_ID_WIND:
                    spew("WIND");
                    break;
                  case MAVLINK_MSG_ID_STATUSTEXT:
                    trace("STATUSTEXT");
                    break;
                }

                PktHandler h = m_mlh[m_msg.msgid];

                if (!h)
                  continue;  // Ignore this packet (no handler for it)

                // Call handler
                (this->*h)(&m_msg);
                m_sysid = m_msg.sysid;

                m_last_pkt_time = now;
              }
            }
          }

          m_critical = false;

          if ((now - m_last_pkt_time >= m_args.comm_timeout) && !m_error_missing)
          {
            setEntityState(IMC::EntityState::ESTA_ERROR, Status::CODE_MISSING_DATA);
            m_critical = true;
            m_error_missing = true;
          }
          else
            m_error_missing = false;
        }

        void
        handleAttitudePacket(const mavlink_message_t* msg)
        {
          mavlink_attitude_t att;

          mavlink_msg_attitude_decode(msg, &att);
          m_estate.phi = att.roll;
          m_estate.theta = att.pitch;
          m_estate.psi = att.yaw;
          m_estate.p = att.rollspeed;
          m_estate.q = att.pitchspeed;
          m_estate.r = att.yawspeed;
        }

        void
        handlePositionPacket(const mavlink_message_t* msg)
        {
          mavlink_global_position_int_t gp;
          mavlink_msg_global_position_int_decode(msg, &gp);

          fp64_t lat = Angles::radians((fp64_t)gp.lat * 1e-07);
          fp64_t lon = Angles::radians((fp64_t)gp.lon * 1e-07);
          fp32_t hei = gp.alt * 1e-03;

          m_lat = (float)(gp.lat * 1e-07);
          m_lon = (float)(gp.lon * 1e-07);
          m_alt = (float)(gp.alt * 1e-03);

          double distance_to_ref = WGS84::distance(ref_lat,ref_lon,ref_hei,
              lat,lon,hei);

          if(distance_to_ref>1000)
          {
            m_estate.lat = lat;
            m_estate.lon = lon;
            m_estate.height = hei;

            m_estate.x = 0;
            m_estate.y = 0;
            m_estate.z = 0;

            ref_lat = lat;
            ref_lon = lon;
            ref_hei = hei;
          }
          else
          {
            WGS84::displacement(ref_lat, ref_lon, ref_hei,
                lat, lon, hei,
                &m_estate.x, &m_estate.y, &m_estate.z);

            m_estate.lat = ref_lat;
            m_estate.lon = ref_lon;
            m_estate.height = ref_hei;
          }

          m_estate.vx = 1e-02 * gp.vx;
          m_estate.vy = 1e-02 * gp.vy;
          m_estate.vz = 1e-02 * gp.vz;

          // Note: the following will yield body-fixed *ground* velocity
          // Maybe this can be fixed w/IAS readings (anyway not too important)
          BodyFixedFrame::toBodyFrame(m_estate.phi, m_estate.theta, m_estate.psi,
              m_estate.vx, m_estate.vy, m_estate.vz,
              &m_estate.u, &m_estate.v, &m_estate.w);

          m_estate.depth = -1;
          m_estate.alt = -1;

          dispatch(m_estate);
        }

        void
        handleHWStatusPacket(const mavlink_message_t* msg)
        {
          if(m_args.pwrm)
          {
            (void) msg;
            return;
          }

          mavlink_hwstatus_t hw_status;

          mavlink_msg_hwstatus_decode(msg, &hw_status);

          m_volt.value = 0.001 * hw_status.Vcc;

          dispatch(m_volt);
        }

        void
        handleBatteryStatusPacket(const mavlink_message_t* msg)
        {
          if(!m_args.pwrm)
          {
            (void) msg;
            return;
          }
          mavlink_battery_status_t bat_status;

          mavlink_msg_battery_status_decode(msg, &bat_status);

          m_volt.value = 0.001 * (float)bat_status.voltage_cell_1;
          m_curr.value = 0.01 * (float)bat_status.current_battery;
          m_fuel.value = (float)bat_status.battery_remaining;

          dispatch(m_volt);
          dispatch(m_curr);
          dispatch(m_fuel);
        }

        void
        handleScaledPressurePacket(const mavlink_message_t* msg)
        {
          mavlink_scaled_pressure_t sc_press;

          mavlink_msg_scaled_pressure_decode(msg, &sc_press);

          m_pressure.value = sc_press.press_abs;
          m_temp.value = 0.1 * sc_press.temperature;

          dispatch(m_pressure);
          dispatch(m_temp);
        }

        void
        handleRawGPSPacket(const mavlink_message_t* msg)
        {
          mavlink_gps_raw_int_t gps_raw;

          mavlink_msg_gps_raw_int_decode(msg, &gps_raw);

          m_fix.cog = Angles::radians((double)gps_raw.cog * 0.01);
          m_fix.sog = (float)gps_raw.vel * 0.01;
          m_fix.hdop = (float)gps_raw.eph * 0.01;
          m_fix.vdop = (float)gps_raw.epv * 0.01;
          m_fix.lat = Angles::radians((double)gps_raw.lat * 1e-07);
          m_fix.lon = Angles::radians((double)gps_raw.lon * 1e-07);
          m_fix.height = (double)gps_raw.alt * 0.001;
          m_fix.satellites = gps_raw.satellites_visible;

<<<<<<< HEAD
=======
//          inf("%llu", gps_raw.time_usec);

>>>>>>> f4cefe8e
          long time_fix = gps_raw.time_usec % 1000000000;
          unsigned int date = (unsigned int)(gps_raw.time_usec / 1e9);
//          inf("%u", date);
          

          if(m_args.ublox)
          {
            m_fix.utc_time = (float)(time_fix % (3600 * 24 * 1000)) / 1000;

            long gps_sec_since_1970 = GPS_EPOCH + 7 * 24 * 60 * 60 * date + time_fix / 1000;
            time_t t = gps_sec_since_1970;
            struct tm* utc;
            utc = gmtime(&t);

            m_fix.utc_year = utc->tm_year + 1900;
            m_fix.utc_month = utc->tm_mon +1;
            m_fix.utc_day = utc->tm_mday;
          }
          else
          {
            m_fix.utc_time = (float)time_fix / 1000;

            m_fix.utc_year = date % 100;
            m_fix.utc_month = ((date % 10000) - m_fix.utc_year) / 100;
            m_fix.utc_day = date / 10000;
            m_fix.utc_year += 2000;
          }

          m_fix.validity = 0;
          if(gps_raw.fix_type>1)
            m_fix.validity |= IMC::GpsFix::GFV_VALID_POS;
          if(m_fix.utc_year>2012)
            m_fix.validity |= (IMC::GpsFix::GFV_VALID_TIME | IMC::GpsFix::GFV_VALID_DATE);

          dispatch(m_fix);
        }

        void
        handleWindPacket(const mavlink_message_t* msg)
        {
          mavlink_wind_t wind;

          mavlink_msg_wind_decode(msg, &wind);

          double wind_dir_rad = wind.direction * Math::c_pi / 180;

          m_stream.x = std::cos(wind_dir_rad) * wind.speed;
          m_stream.y = std::sin(wind_dir_rad) * wind.speed;
          m_stream.z = wind.speed_z;

          dispatch(m_stream);
        }

        void
        handleCmdAckPacket(const mavlink_message_t* msg)
        {
          mavlink_command_ack_t cmd_ack;

          mavlink_msg_command_ack_decode(msg, &cmd_ack);
          debug("Command %d was received, result is %d", cmd_ack.command, cmd_ack.result);
          m_changing_wp = false;
        }

        void
        handleMissionAckPacket(const mavlink_message_t* msg)
        {
          mavlink_mission_ack_t miss_ack;

          mavlink_msg_mission_ack_decode(msg, &miss_ack);
          debug("Mission was received, result is %d", miss_ack.type);
          m_changing_wp = false;
        }

        void
        handleMissionCurrentPacket(const mavlink_message_t* msg)
        {
          mavlink_mission_current_t miss_curr;

          mavlink_msg_mission_current_decode(msg, &miss_curr);
          m_current_wp = miss_curr.seq;
          trace("Current mission item: %d", miss_curr.seq);

          uint8_t buf[512];

          mavlink_message_t* msg_out = new mavlink_message_t;

          mavlink_msg_mission_request_pack(255, 0, msg_out,
              m_sysid, //! target_system System ID
              0, //! target_component Component ID
              m_current_wp); //! Mission item to request

          uint16_t n = mavlink_msg_to_send_buffer(buf, msg_out);
          sendData(buf, n);
        }

        void
        handleStatusTextPacket(const mavlink_message_t* msg)
        {
          mavlink_statustext_t stat_tex;
          mavlink_msg_statustext_decode(msg, &stat_tex);
          debug("Status: %s", stat_tex.text);
        }

        void
        handleHeartbeatPacket(const mavlink_message_t* msg)
        {
          mavlink_heartbeat_t hbt;

          mavlink_msg_heartbeat_decode(msg, &hbt);

          m_mode = hbt.custom_mode;

          switch(m_mode)
          {
            default:
              m_external = true;
              break;
            case 10:
              trace("AUTO");
              m_external = false;
              break;
            case 12:
              trace("LOITER");
              m_external = false;
              break;
            case 13:
              trace("DUNE");
              m_external = false;
              break;
            case 15:
              trace("GUIDED");
              m_external = false;
              break;
          }
        }

        void
        handleNavControllerPacket(const mavlink_message_t* msg)
        {
          mavlink_nav_controller_output_t nav_out;
          mavlink_msg_nav_controller_output_decode(msg, &nav_out);
          debug("WP Dist: %d", nav_out.wp_dist);
          IMC::DesiredRoll d_roll;
          IMC::DesiredPitch d_pitch;
          IMC::DesiredHeading d_head;

          d_roll.value = Angles::radians(nav_out.nav_roll);
          d_pitch.value = Angles::radians(nav_out.nav_pitch);
          d_head.value = Angles::radians(nav_out.nav_bearing);

          if((nav_out.wp_dist <= m_desired_radius + m_args.ltolerance)
             && (nav_out.wp_dist >= m_desired_radius - m_args.ltolerance)
             && (m_mode == 15))
          {
            m_pcs.flags |= PathControlState::FL_LOITERING;
          }

          if(!m_changing_wp
             && (nav_out.wp_dist <= m_desired_radius + 2 * m_desired_speed)
             && (nav_out.wp_dist >= m_desired_radius - 2 * m_desired_speed)
             && (m_mode == 15))
          {
            m_pcs.flags |= PathControlState::FL_NEAR;
          }

          dispatch(m_pcs);
          dispatch(d_roll);
          dispatch(d_pitch);
          dispatch(d_head);
        }

        void
        handleMissionItemPacket(const mavlink_message_t* msg)
        {
          mavlink_mission_item_t miss_item;
          mavlink_msg_mission_item_decode(msg, &miss_item);
          trace("Mission type: %d", miss_item.command);

          switch(miss_item.command)
          {
            default:
              m_critical = false;
              break;
            case MAV_CMD_NAV_TAKEOFF:
              m_critical = true;
              break;
            case MAV_CMD_NAV_LAND:
              m_critical = true;
              break;
          }
        }
      };
    }
  }
}

DUNE_TASK<|MERGE_RESOLUTION|>--- conflicted
+++ resolved
@@ -1027,14 +1027,9 @@
           m_fix.height = (double)gps_raw.alt * 0.001;
           m_fix.satellites = gps_raw.satellites_visible;
 
-<<<<<<< HEAD
-=======
-//          inf("%llu", gps_raw.time_usec);
-
->>>>>>> f4cefe8e
+
           long time_fix = gps_raw.time_usec % 1000000000;
           unsigned int date = (unsigned int)(gps_raw.time_usec / 1e9);
-//          inf("%u", date);
           
 
           if(m_args.ublox)
