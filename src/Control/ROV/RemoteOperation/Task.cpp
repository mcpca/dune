--- conflicted
+++ resolved
@@ -401,21 +401,11 @@
             if (tuples.get("WallTracker", 0))
               toggleWallTracker();
 
-<<<<<<< HEAD
+            forwardControl(tuples.get("Forward", 0));
+
+            m_forces(1, 0) = tuples.get("Starboard", 0) / 127.0; // Y
+
             int up = tuples.get("Up", 0);
-
-            if (up > m_args.depth_deadzone || up < -m_args.depth_deadzone)
-            {
-              m_depth += up / 127.0 * m_args.depth_rate;
-              m_depth = std::max(0.0f, m_depth);
-            }
-=======
-            forwardControl(tuples.get("Forward", 0));
-
-            m_forces(1, 0) = tuples.get("Starboard", 0) / 127.0; // Y
-
-            int up = tuples.get("Up", 0);
->>>>>>> b5b9a70e
 
             if (up > m_args.depth_deadzone || up < -m_args.depth_deadzone)
             {
