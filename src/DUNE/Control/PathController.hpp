--- conflicted
+++ resolved
@@ -425,14 +425,10 @@
       float m_eta_min_speed;
       //! Active loops
       uint32_t m_aloops;
-<<<<<<< HEAD
       //! Timeout for new incoming path reference
       double m_new_ref_timeout;
-=======
       //! Time of arrival factor
       float m_time_factor;
->>>>>>> 7bb2784c
-
       //! Current tracking state
       TrackingState m_ts;
       //! Path control state message
