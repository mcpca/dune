//***************************************************************************
// Copyright 2007-2025 Universidade do Porto - Faculdade de Engenharia      *
// Laboratório de Sistemas e Tecnologia Subaquática (LSTS)                  *
//***************************************************************************
// This file is part of DUNE: Unified Navigation Environment.               *
//                                                                          *
// Commercial Licence Usage                                                 *
// Licencees holding valid commercial DUNE licences may use this file in    *
// accordance with the commercial licence agreement provided with the       *
// Software or, alternatively, in accordance with the terms contained in a  *
// written agreement between you and Faculdade de Engenharia da             *
// Universidade do Porto. For licensing terms, conditions, and further      *
// information contact lsts@fe.up.pt.                                       *
//                                                                          *
// Modified European Union Public Licence - EUPL v.1.1 Usage                *
// Alternatively, this file may be used under the terms of the Modified     *
// EUPL, Version 1.1 only (the "Licence"), appearing in the file LICENCE.md *
// included in the packaging of this file. You may not use this work        *
// except in compliance with the Licence. Unless required by applicable     *
// law or agreed to in writing, software distributed under the Licence is   *
// distributed on an "AS IS" basis, WITHOUT WARRANTIES OR CONDITIONS OF     *
// ANY KIND, either express or implied. See the Licence for the specific    *
// language governing permissions and limitations at                        *
// https://github.com/LSTS/dune/blob/master/LICENCE.md and                  *
// http://ec.europa.eu/idabc/eupl.html.                                     *
//***************************************************************************
// Author: Eduardo Marques                                                  *
//***************************************************************************

// ISO C++ 98 headers.
#include <limits>

// DUNE headers.
#include <DUNE/Control/PathController.hpp>
#include <DUNE/Math/General.hpp>
#include <DUNE/Math/Angles.hpp>
#include <DUNE/Time.hpp>
#include <DUNE/Utils/String.hpp>

using namespace DUNE::Coordinates;
using namespace DUNE::Math;
using namespace DUNE::IMC;
using namespace DUNE::Time;

namespace DUNE
{
  namespace Control
  {
    //! Loiter size factor to compute if inside the circle
    static const double c_lsize_factor = 0.75;
    //! Distance tolerance to loiter's center
    static const double c_ldistance = 1.0;
    //! Distance between current and previous loiter centers to consider keep on loitering
    static const double c_lkeep_distance = 30.0;
    //! Maximum admissible time for disabling monitors due to navigation jump
    static const float c_max_jump_time = 100.0;
    //! Maximum admissible time for disabling monitors due to braking
    static const float c_max_brake_time = 30.0;
    //! Depth margin when limiting depth in bottom tracker
    static const float c_depth_margin = 1.0;

    PathController::PathController(std::string name, Tasks::Context& ctx):
      Task(name, ctx),
      m_bt_entity(NULL),
      m_running_monitors(true),
      m_error(false),
      m_setup(true),
      m_braking(false),
      m_jump_monitors(false),
      m_aloops(0),
      m_btrack(NULL),
      m_scope_ref(0)
    {
      param("Control Frequency", m_cperiod)
      .defaultValue("10")
      .description("Control frequency (< 0 for event-driven EstimatedState processing)")
      .units(Units::Hertz);

      param("State Report Frequency", m_speriod)
      .defaultValue("1")
      .description("State report frequency")
      .units(Units::Hertz);

      param("Course Control", m_course_ctl)
      .defaultValue("true")
      .description("Enable course control");

      param("Along-track -- Monitor", m_atm.enabled)
      .defaultValue("true")
      .description("Enable along-track error monitoring");

      param("Along-track -- Check Period", m_atm.period)
      .defaultValue("15")
      .description("Period for along-track error check")
      .units(Units::Second);

      param("Along-track -- Minimum Speed", m_atm.min_speed)
      .defaultValue("0.25")
      .description("Minimum speed for along-track progress")
      .units(Units::MeterPerSecond);

      param("Along-track -- Minimum Yaw", m_atm.min_yaw)
      .defaultValue("10")
      .description("Minimum yaw speed for track bearing convergence")
      .units(Units::DegreePerSecond);

      param("Cross-track -- Monitor", m_ctm.enabled)
      .defaultValue("true")
      .description("Enable cross-track error monitoring");

      param("Cross-track -- Distance Limit", m_ctm.distance_limit)
      .defaultValue("15")
      .description("Distance threshold value for cross-track error")
      .units(Units::Meter);

      param("Cross-track -- Time Limit", m_ctm.time_limit)
      .defaultValue("10")
      .description("Time threshold value for cross-track error")
      .units(Units::Second);

      param("Cross-track -- Nav. Unc. Factor", m_ctm.nav_unc_factor)
      .defaultValue("-1")
      .description("");

      param("Position Jump Threshold", m_jump_threshold)
      .defaultValue("7.0")
      .units(Units::Meter)
      .description("Threshold for a jump in EstimatedState to turn monitors off");

      param("Position Jump Time Factor", m_jump_factor)
      .defaultValue("0.3")
      .minimumValue("0.1")
      .units(Units::MeterPerSecond)
      .description("Relation between monitor disabling time and position jump");

      param("ETA Minimum Speed", m_eta_min_speed)
      .defaultValue("1.0")
      .minimumValue("0.1")
      .units(Units::MeterPerSecond)
      .description("ETA minimum admissible speed");

      param("New Reference Timeout", m_new_ref_timeout)
      .defaultValue("5")
      .minimumValue("3")
      .maximumValue("10")
      .units(Units::Second)
      .description("Timeout for new incoming path reference");

      param("Bottom Track -- Enabled", m_btd.enabled)
      .defaultValue("false")
      .description("Enable or disable bottom track control");

      param("Bottom Track -- Forward Samples", m_btd.args.fsamples)
      .defaultValue("5")
      .description("Number of samples for forward range moving average");

      param("Bottom Track -- Safe Pitch", m_btd.args.safe_pitch)
      .defaultValue("15.0")
      .units(Units::Degree)
      .description("Safe pitch angle to perform bottom tracking. "
                   "Reboot BottomTracker to update.");

      param("Bottom Track -- Slope Hysteresis", m_btd.args.slope_hyst)
      .defaultValue("1.5")
      .units(Units::Degree)
      .description("Slope hysteresis when recovering from avoidance. "
                   "Reboot BottomTracker to update.");

      param("Bottom Track -- Minimum Range", m_btd.args.min_range)
      .defaultValue("4.0")
      .units(Units::Meter)
      .description("Minimum admissible forward range for bottom tracking");

      param("Bottom Track -- Check Trend", m_btd.args.check_trend)
      .defaultValue("true")
      .description("Check slope angle trend in unsafe state");

      param("Bottom Track -- Execution Frequency", m_btd.args.control_period)
      .defaultValue("5")
      .units(Units::Hertz)
      .description("Bottom tracker's execution frequency. "
                   "Reboot BottomTracker to update.");

      param("Bottom Track -- Depth Avoidance", m_btd.args.depth_avoid)
      .defaultValue("true")
      .description("Enable or disable obstacle avoidance during depth control");

      param("Bottom Track -- Admissible Altitude", m_btd.args.adm_alt)
      .defaultValue("3.0")
      .units(Units::Meter)
      .description("Admissible altitude when doing depth control");

      param("Bottom Track -- Minimum Depth", m_btd.args.min_depth)
      .defaultValue("0.0")
      .units(Units::Meter)
      .visibility(Tasks::Parameter::VISIBILITY_USER)
      .scope(Tasks::Parameter::SCOPE_MANEUVER)
      .description("Minimum depth to maintain during bottom tracking");

      param("Maximum Track Length", m_max_track_length)
      .defaultValue("25000")
      .units(Units::Meter)
      .description("Maximum admissible track length");

      param("Bottom Track -- FLS Entity Label", m_btd.args.fls_elabel)
      .defaultValue("Echo Sounder")
      .description("Entity label of the Forward Looking Sonar (FLS).");

      m_ctx.config.get("General", "Absolute Maximum Depth", "50.0", m_btd.args.depth_limit);
      m_btd.args.depth_limit -= c_depth_margin;

      m_ctx.config.get("General", "Absolute Minimum Altitude", "1.2", m_btd.args.min_alt);

      m_ctx.config.get("General", "Time Of Arrival Factor", "5.0", m_time_factor);

      bind<IMC::Brake>(this);
      bind<IMC::ControlLoops>(this);
      bind<IMC::DesiredPath>(this);
      bind<IMC::EstimatedState>(this);
      bind<IMC::Distance>(this);
      bind<IMC::DesiredZ>(this);
      bind<IMC::DesiredSpeed>(this);

      // Initialize TrackingState
      m_ts.loitering = false;
      m_ts.nearby = false;
      m_ts.end_time = Clock::get();
      m_ts.z_control = false;
    }

    PathController::~PathController(void)
    {
      Memory::clear(m_btrack);
    }

    void
    PathController::onUpdateParameters(void)
    {
      if (paramChanged(m_cperiod))
        m_cperiod = 1.0 / m_cperiod;

      if (paramChanged(m_speriod))
        m_speriod = 1.0 / m_speriod;

      m_ts.cc = m_course_ctl ? 1 : 0;

      if (m_ctm.enabled && m_ctm.nav_unc_factor > 0)
        bind<IMC::NavigationUncertainty>(this);
      else
        m_ctm.nav_uncertainty = 0;

      if (paramChanged(m_atm.min_yaw))
        m_atm.min_yaw = Angles::radians(m_atm.min_yaw);

      if (paramChanged(m_btd.enabled))
      {
        if (m_btd.enabled)
        {
          if (paramChanged(m_btd.args.safe_pitch))
            m_btd.args.safe_pitch = Angles::radians(m_btd.args.safe_pitch);

          if (paramChanged(m_btd.args.slope_hyst))
            m_btd.args.slope_hyst = Angles::radians(m_btd.args.slope_hyst);

          if (paramChanged(m_btd.args.control_period))
            m_btd.args.control_period = 1.0 / m_btd.args.control_period;

          if (m_btrack == NULL)
          {
            m_btd.args.task = this;
            m_btrack = new BottomTracker(&m_btd.args);
          }
        }
        else
        {
          deactivateBottomTracker();
          Memory::clear(m_btrack);
        }
      }

      m_ts.waypoints.resizeAndFill(1, 2, 0);
    }

    void
    PathController::onResourceInitialization(void)
    {
      requestDeactivation();
    }

    void
    PathController::onResourceRelease(void)
    { }

    void
    PathController::onEntityReservation(void)
    {
      m_bt_entity = reserveEntity<DUNE::Entities::BasicEntity>(Utils::String::str("%s - Bottom Track", getEntityLabel()));
      m_btd.args.entity = m_bt_entity;
    }

    void
    PathController::onEntityResolution()
    {
      // Resolve FLS entity
      m_fls_entity = std::numeric_limits<unsigned int>::max();
      try
      {
        if (!m_btd.args.fls_elabel.empty())
          m_fls_entity = resolveEntity(m_btd.args.fls_elabel);
      }
      catch(const std::runtime_error& e)
      {
        war("Failed to resolve FLS entity (%s).", m_btd.args.fls_elabel.c_str());
      }
    }

    void
    PathController::consume(const IMC::Brake* brake)
    {
      if (brake->op == IMC::Brake::OP_START)
      {
        m_braking = true;
        m_brake_timer.setTop(c_max_brake_time);
      }
      else
      {
        m_braking = false;
      }
    }

    void
    PathController::consume(const IMC::DesiredPath* dpath)
    {
      if (!isActive())
      {
        war(DTR("not active"));
        return;
      }

      const double now = Clock::get();
      const bool no_start = setStartPoint(now, dpath);
      setEndPoint(dpath);

      Coordinates::getBearingAndRange(m_ts.start, m_ts.end,
                                      &m_ts.track_bearing, &m_ts.track_length);

      if (m_max_track_length > 0 && m_ts.track_length > m_max_track_length)
      {
        signalError(DTR("track length is too long"));
        return;
      }

      // Re-initializing tracking state values
      m_ts.start_time = now;
      m_ts.end_time = -1;
      m_ts.now = m_ts.start_time;
      m_ts.delta = 0;
      m_tracking = true;

      // Reset monitors disable due to navigation jump
      // if current desired path does not have fixed start location
      if (no_start)
        m_jump_monitors = false;

      setControlLoops(dpath);
      handleLoiter(dpath);

      updateTrackingState();
      reportPathControlState(true);
      updateEntityState();

      inf(DTR("path (lat/lon): %0.5f %0.5f to %0.5f %0.5f"),
          Angles::degrees(m_pcs.start_lat), Angles::degrees(m_pcs.start_lon),
          Angles::degrees(m_pcs.end_lat), Angles::degrees(m_pcs.end_lon));

      trace("state (lat/lon) %0.5f %0.5f"
            " | path (x,y,z) %0.2f, %0.2f, %0.2f to %0.2f, %0.2f, %0.2f"
            " | length(m) / bearing (dg): %0.2f / %0.2f"
            " | state (x,y,z) %0.2f,%0.2f,%0.2f"
            " | track pos (x,y,z): %0.2f, %0.2f, %0.2f"
            " | course error (dg): %0.2f",
            Angles::degrees(m_estate.lat), Angles::degrees(m_estate.lon),
            m_ts.start.x, m_ts.start.y, m_ts.start.z,
            m_ts.end.x, m_ts.end.y, m_ts.end.z,
            m_ts.track_length, Angles::degrees(m_ts.track_bearing),
            m_estate.x, m_estate.y, m_estate.z,
            m_ts.track_pos.x, m_ts.track_pos.y, m_ts.track_pos.z,
            Angles::degrees(m_ts.course_error));

      if (m_atm.enabled)
      {
        // Initialize along-track monitoring data.
        m_atm.diverging = false;
        m_atm.time = m_ts.now + m_atm.period;
        m_atm.last_err = m_ts.track_pos.x;
        m_atm.last_course_err = std::fabs(m_ts.course_error);
      }

      if (m_ctm.enabled)
      {
        // Initialize cross-track monitoring data.
        m_ctm.diverging = false;
      }

      // Call path startup handler.
      onPathStartup(m_estate, m_ts);
    }

    bool
    PathController::setStartPoint(double now, const IMC::DesiredPath* dpath)
    {
      m_pcs.flags = 0;
      m_pcs.path_ref = dpath->path_ref;

      if (dpath->flags & IMC::DesiredPath::FL_START)
      {
        m_pcs.start_lat = dpath->start_lat;
        m_pcs.start_lon = dpath->start_lon;
        m_pcs.start_z = dpath->start_z;
        m_pcs.start_z_units = dpath->start_z_units;

        return false;
      }

      if ((!m_tracking && now - m_ts.end_time > 1) ||
          (!m_ts.nearby && !m_ts.loitering) ||
          (dpath->flags & IMC::DesiredPath::FL_DIRECT) != 0)
      {
        m_pcs.start_lat = m_estate.lat;
        m_pcs.start_lon = m_estate.lon;

        Coordinates::toWGS84(m_estate, m_pcs.start_lat, m_pcs.start_lon);

        m_pcs.start_z = m_estate.height - m_estate.z;
        m_pcs.start_z_units = dpath->start_z_units;

        return true;
      }

      m_pcs.start_lat = m_pcs.end_lat;
      m_pcs.start_lon = m_pcs.end_lon;
      m_pcs.start_z = m_pcs.end_z;
      m_pcs.start_z_units = m_pcs.end_z_units;

      return false;
    }

    void
    PathController::setEndPoint(const IMC::DesiredPath* dpath)
    {
      WGS84::displacement(m_estate.lat, m_estate.lon, 0,
                          m_pcs.start_lat, m_pcs.start_lon, 0,
                          &m_ts.start.x, &m_ts.start.y);
      m_ts.start.z = m_pcs.start_z;
      m_ts.start.z_units = m_pcs.start_z_units;

      m_ts.lat_st = m_pcs.start_lat;
      m_ts.lon_st = m_pcs.start_lon;

      if ((dpath->flags & IMC::DesiredPath::FL_LOITER_CURR) != 0 &&
          dpath->lradius > 0)
      {
        m_pcs.end_lat = m_estate.lat;
        m_pcs.end_lon = m_estate.lon;

        Coordinates::toWGS84(m_estate, m_pcs.end_lat, m_pcs.end_lon);
        m_pcs.end_z = dpath->end_z;
        m_pcs.end_z_units = dpath->end_z_units;
      }
      else
      {
        m_pcs.end_lat = dpath->end_lat;
        m_pcs.end_lon = dpath->end_lon;
        m_pcs.end_z = dpath->end_z;
        m_pcs.end_z_units = dpath->end_z_units;
      }

      WGS84::displacement(m_estate.lat, m_estate.lon, 0,
                          m_pcs.end_lat, m_pcs.end_lon, 0,
                          &m_ts.end.x, &m_ts.end.y);
      m_ts.end.z = m_pcs.end_z;
      m_ts.end.z_units = m_pcs.end_z_units;

      m_ts.lat_en = m_pcs.end_lat;
      m_ts.lon_en = m_pcs.end_lon;

      m_ts.waypoints(0, 0) = m_pcs.end_lat;
      m_ts.waypoints(0, 1) = m_pcs.end_lon;
    }

    void
    PathController::setControlLoops(const IMC::DesiredPath* dpath)
    {
      // Send altitude or depth references, unless NO_Z flag is set
      // or controller wishes to handle depth/altitude in a specific manner
      if (!hasSpecificZControl() && !(dpath->flags & IMC::DesiredPath::FL_NO_Z))
      {
        m_ts.z_control = true;
        if (dpath->end_z_units == IMC::Z_ALTITUDE ||
            dpath->end_z_units == IMC::Z_HEIGHT)
        {
          disableControlLoops(IMC::CL_DEPTH);
          enableControlLoops(IMC::CL_ALTITUDE);
        }
        else if (dpath->end_z_units == IMC::Z_DEPTH)
        {
          disableControlLoops(IMC::CL_ALTITUDE);
          enableControlLoops(IMC::CL_DEPTH);
        }

        m_zref.value = dpath->end_z;
        m_zref.z_units = dpath->end_z_units;

        if (isTrackingBottom())
          m_btrack->onDesiredZ(&m_zref, true);
        else
          dispatch(m_zref);
      }
      else
      {
        m_ts.z_control = false;
        m_pcs.flags |= IMC::PathControlState::FL_NO_Z;
      }

      // Send speed reference
      m_speed.value = dpath->speed;
      m_speed.speed_units = dpath->speed_units;

      enableControlLoops(IMC::CL_SPEED);

      dispatch(m_speed, Tasks::DF_LOOP_BACK);
    }

    void
    PathController::handleLoiter(const IMC::DesiredPath* dpath)
    {
      m_ts.loiter.radius = dpath->lradius;
      m_ts.loiter.clockwise =
          (dpath->flags & IMC::DesiredPath::FL_CCLOCKW) == 0;

      if (m_ts.loiter.radius > 0)
      {
        m_ts.loiter.center = m_ts.end;

        const double range =
            m_ts.loitering ? Coordinates::getRange(m_ts.end, m_ts.loiter.center)
                           : c_lkeep_distance + 1.0;

        // loiter's center has not changed much and vehicle is close to circle
        if (range < c_lkeep_distance && m_ts.loitering &&
            m_ts.track_length >= m_ts.loiter.radius * c_lsize_factor &&
            m_ts.track_length <= m_ts.loiter.radius * (2.0 - c_lsize_factor))
        {
          inf(DTR("keep loitering"));
        }
        // avoid singularities (very close to loiter center)
        else if (m_ts.track_length < c_ldistance)
        {
          Coordinates::setBearingAndRange(
              m_ts.loiter.center, m_estate.psi, m_ts.loiter.radius, m_ts.end);

          m_ts.loitering = false;
          m_ts.nearby = false;
        }
        else
        {
          const double course_err = std::fabs(
              Angles::normalizeRadian(m_estate.psi - m_ts.track_bearing));

          double sign;

          // if inside the circle and turned inwards
          if ((m_ts.track_length <= m_ts.loiter.radius * c_lsize_factor) &&
              (course_err < Math::c_half_pi))
            sign = m_ts.loiter.clockwise ? 1.0 : -1.0;
          else
            sign = m_ts.loiter.clockwise ? -1.0 : 1.0;

          Coordinates::setBearingAndRange(
              m_ts.loiter.center,
              m_ts.track_bearing + sign * Math::c_half_pi,
              m_ts.loiter.radius,
              m_ts.end);

          m_ts.loitering = false;
          m_ts.nearby = false;
        }

        Coordinates::getBearingAndRange(
            m_ts.start, m_ts.end, &m_ts.track_bearing, &m_ts.track_length);
      }
      else
      {
        m_ts.loitering = false;
        m_ts.nearby = false;
      }
    }

    void
    PathController::consume(const IMC::NavigationUncertainty* nu)
    {
      m_ctm.nav_uncertainty = m_ctm.nav_unc_factor * std::sqrt(std::max(nu->x, nu->y));
    }

    void
    PathController::consume(const IMC::Distance* dist)
    {
      if (isTrackingBottom())
        m_btrack->onDistance(dist, m_fls_entity);
    }

    void
    PathController::consume(const IMC::DesiredZ* zref)
    {
      if (isTrackingBottom())
        m_btrack->onDesiredZ(zref);
    }

    void
    PathController::consume(const IMC::DesiredSpeed* dspeed)
    {
      if (isTrackingBottom())
        m_btrack->onDesiredSpeed(dspeed);
    }

    void
    PathController::consume(const IMC::EstimatedState* es)
    {
      // Pass EstimatedStates from the specified vehicle.
      if (sourceFilter(es))
        return;

      if (isTrackingBottom())
      {
        m_btrack->onEstimatedState(es);
      }

      if (m_setup)
      {
        m_setup = false;
        updateEntityState();
      }

      // Save previous EstimatedState values
      IMC::EstimatedState prev_estate = m_estate;

      // Save new EstimatedState values
      m_estate = *es;

      if (!isActive() || m_error || !m_tracking)
        return;

      const bool change_ref =
          (m_estate.lat != prev_estate.lat || m_estate.lon != prev_estate.lon ||
           m_estate.height != prev_estate.height);

      // If navigation jumped, disable path monitors for an amount time
      // proportional to the size of the navigation jump (by m_jump_factor)
      if (!m_jump_monitors)
      {
        float dist;

        if (navigationJumped(&m_estate, &prev_estate, dist, change_ref))
        {
          m_jump_monitors = true;

          // Limit the distance
          const float top = trimValue(dist / m_jump_factor, 0, c_max_jump_time);
          m_jump_timer.setTop(top);

          debug("disabling monitors, navigation jumped %.1f meters", dist);
        }
      }
      else
      {
        if (m_jump_timer.overflow())
        {
          m_jump_monitors = false;

          debug("re-enabling monitors");
        }
      }

      // Apply new LLH reference.
      if (change_ref)
      {
        const double lat = m_estate.lat;
        const double lon = m_estate.lon;

        WGS84::displacement(lat, lon, 0,
                            m_pcs.start_lat, m_pcs.start_lon, 0,
                            &m_ts.start.x, &m_ts.start.y);
        WGS84::displacement(lat, lon, 0,
                            m_pcs.end_lat, m_pcs.end_lon, 0,
                            &m_ts.end.x, &m_ts.end.y);
      }

      const double now = Clock::get();

      if (now < m_ts.now + m_cperiod)
        return;

      m_ts.delta = now - m_ts.now;
      m_ts.now = now;

      if (m_ts.nearby && m_ts.now - m_ts.end_time >= m_new_ref_timeout)
      {
        signalError(DTR("expected new path control reference"));
        return;
      }

      const bool prev_nearby = m_ts.nearby;

      updateTrackingState();

      reportPathControlState(!prev_nearby && m_ts.nearby);

      if (!m_ts.loitering)
        step(*es, m_ts);
      else
        loiter(*es, m_ts);

      handleMonitors();

      if (!m_ts.loitering && m_ts.nearby && m_ts.loiter.radius > 0)
      {
        m_ts.end = m_ts.loiter.center;
        m_ts.loitering = true;
        m_ts.nearby = false;
        inf(DTR("now loitering"));
      }
    }

    void
    PathController::handleMonitors(void)
    {
      // If we're braking or there has been a jump in the navigation
      // filter then do not check for errors in monitoring
      if ((m_braking && !m_brake_timer.overflow()) || m_jump_monitors)
      {
        m_running_monitors = false;
      }
      else
      {
        // if was not monitoring but will monitor now
        if (!m_running_monitors)
        {
          // Reinitialize along track monitoring data
          if (m_atm.enabled && !m_ts.loitering)
          {
            m_atm.diverging = false;
            m_atm.time = m_ts.now + m_atm.period;
            m_atm.last_err = m_ts.track_pos.x;
            m_atm.last_course_err = std::fabs(m_ts.course_error);
          }

          // Reinitialize cross-track monitoring data.
          if (m_ctm.enabled)
            m_ctm.diverging = false;
        }

        m_running_monitors = true;
      }

      if (m_running_monitors)
      {
        if (m_atm.enabled && !m_ts.loitering)
          monitorAlongTrackError();

        if (m_ctm.enabled)
          monitorCrossTrackError();
      }
    }

    void
    PathController::updateTrackingState(void)
    {
      // Range and LOS angle to destination
      getBearingAndRange(m_estate, m_ts.end, &m_ts.los_angle, &m_ts.range);

      // Ground course and speed
      m_ts.course = m_ts.cc ? std::atan2(m_estate.vy, m_estate.vx) : m_estate.psi;
      m_ts.speed = m_ts.cc ? Math::norm(m_estate.vx, m_estate.vy) : m_estate.u;
      m_ts.vertical_speed = m_estate.vz;

      if (!m_ts.loitering)
      {
        getTrackPosition(m_estate, &m_ts.track_pos.x, &m_ts.track_pos.y);
        // vertical-track
        m_ts.track_pos.z = m_ts.end.z - getZ(static_cast<IMC::ZUnits>(m_ts.end.z_units));
        m_ts.course_error = Angles::normalizeRadian(m_ts.course - m_ts.track_bearing);

        m_ts.eta = getEta(m_ts);

        const bool was_nearby = m_ts.nearby;

        if (!m_ts.nearby && m_ts.eta <= 0)
        {
          m_ts.eta = 0;
          m_ts.nearby = true;
          m_ts.end_time = m_ts.now;
        }

        if (!was_nearby && m_ts.nearby)
          debug("near endpoint");
      }
      else
      {
        m_ts.track_pos.x = 0;
        m_ts.track_pos.y = m_ts.range - m_ts.loiter.radius;
        m_ts.track_pos.z = m_ts.end.z - getZ(static_cast<IMC::ZUnits>(m_ts.end.z_units));

        if (m_ts.loiter.clockwise)
          m_ts.track_pos.y = -m_ts.track_pos.y;

        const double ang_increment =
            m_ts.loiter.clockwise ? Math::c_half_pi : -Math::c_half_pi;

        m_ts.course_error = m_ts.course - m_ts.los_angle + ang_increment;
        m_ts.course_error = Angles::normalizeRadian(m_ts.course_error);
        m_ts.eta = 0;
        m_ts.nearby = false;
      }

      m_ts.track_vel.x = m_ts.speed * std::cos(m_ts.course_error); // along-track
      m_ts.track_vel.y = m_ts.speed * std::sin(m_ts.course_error); // cross-track
      m_ts.track_vel.z = std::sin(m_estate.theta) * m_estate.vz; // vertical-track
    }

    bool
    PathController::navigationJumped(const IMC::EstimatedState* new_state,
                                     const IMC::EstimatedState* old_state,
                                     float& distance, bool change_ref)
    {
      if (change_ref)
      {
        double new_lat;
        double new_lon;
        float new_hae;
        Coordinates::toWGS84(*new_state, new_lat, new_lon, new_hae);

        double old_lat;
        double old_lon;
        float old_hae;
        Coordinates::toWGS84(*old_state, old_lat, old_lon, old_hae);

        distance = Coordinates::WGS84::distance(new_lat, new_lon, new_hae,
                                                old_lat, old_lon, old_hae);
      }
      else
      {
        distance = Coordinates::getRange(*new_state, *old_state);
      }

      return (distance > m_jump_threshold);
    }

    void
    PathController::monitorAlongTrackError(void)
    {
      if (m_ts.now < m_atm.time)
        return;

      double curr;
      double min_expected;
      double progress;
      double last_err;

      if (std::fabs(m_ts.course_error) < Math::c_half_pi)
      {
        if (m_atm.diverging && (m_atm.last_course_err >= Math::c_half_pi))
          m_atm.diverging = false;

        // use along track position to compute progress
        curr = m_ts.track_pos.x;
        min_expected = m_atm.period * m_atm.min_speed;
        progress = curr - m_atm.last_err;
        last_err = m_atm.last_err;

        trace("along check is on");
      }
      else
      {
        // use course error to compute progress
        curr = std::fabs(m_ts.course_error);
        min_expected = m_atm.period * m_atm.min_yaw;
        progress = std::fabs(m_atm.last_course_err) - curr;
        last_err = m_atm.last_course_err;

        trace("course error check is on");
      }

      std::string along = Utils::String::str("along-track monitor: %0.2f (last) %0.2f (current) %0.2f (progress) %0.2f (min. expected): ", last_err, curr, progress, min_expected);

      if (m_atm.diverging)
      {
        if (progress >= min_expected)
        {
          debug("%s no longer diverging", along.c_str());
          m_atm.diverging = false;
        }
        else
        {
          debug("%s aborting", along.c_str());
          signalError(DTR("along-track divergence error"));
        }
      }
      else if (progress < min_expected)
      {
        debug("%s diverging", along.c_str());
        m_atm.diverging = true;
      }
      else
      {
        trace("%s ok", along.c_str());
      }

      m_atm.time += m_atm.period;
      m_atm.last_err = m_ts.track_pos.x;
      m_atm.last_course_err = std::fabs(m_ts.course_error);
    }

    void
    PathController::monitorCrossTrackError(void)
    {
      const double d = std::fabs(m_ts.track_pos.y);

      if (d >= m_ctm.distance_limit + m_ctm.nav_uncertainty)
      {
        if (!m_ctm.diverging)
        {
          debug("cross-track monitor -- %0.1f m from track -- diverging", d);
          m_ctm.diverging = true;
          m_ctm.divergence_started = m_ts.now;
        }
        else if (m_ts.now - m_ctm.divergence_started >= m_ctm.time_limit)
        {
          signalError(DTR("cross-track divergence error"));
          return;
        }
      }
      else if (m_ctm.diverging)
      {
        m_ctm.diverging = false;
        debug("cross-track monitor -- %0.1f m from track -- recovered", d);
      }
    }

    void
    PathController::consume(const IMC::ControlLoops* cloops)
    {
      if (cloops->scope_ref < m_scope_ref)
        return;

      m_scope_ref = cloops->scope_ref;

      if (cloops->enable)
        m_aloops |= cloops->mask;
      else
        m_aloops &= ~cloops->mask;

      if (!(cloops->mask & IMC::CL_PATH))
        return;

      const bool was = isActive();
      const bool will = cloops->enable == IMC::ControlLoops::CL_ENABLE;

      if (was != will)
      {
        if (will)
          requestActivation();
        else
          requestDeactivation();
      }
    }

    void
    PathController::onActivation(void)
    {
      m_error = false;
      m_tracking = false;
      m_braking = false;
      debug("enabling");
      onPathActivation();
      updateEntityState();

      if (isTrackingBottom())
        m_btrack->activate();
    }

    void
    PathController::onDeactivation(void)
    {
      if (m_ts.z_control)
        disableControlLoops(m_ts.end.z < 0 ? IMC::CL_ALTITUDE : IMC::CL_DEPTH);

      m_ts.end_time = Clock::get();
      m_error = false;
      debug("disabling");
      onPathDeactivation();
      updateEntityState();

      if (isTrackingBottom())
        deactivateBottomTracker();
    }

    void
    PathController::signalError(const std::string& msg)
    {
      m_error = true;
      err("%s", msg.c_str());
      updateEntityState(msg);
    }

    void
    PathController::updateEntityState(const std::string msg)
    {
      if (m_setup)
        setEntityState(IMC::EntityState::ESTA_BOOT, DTR("waiting for position estimate from navigation"));
      else if (m_error)
        setEntityState(IMC::EntityState::ESTA_ERROR, msg);
      else if (isActive())
        setEntityState(IMC::EntityState::ESTA_NORMAL, Status::CODE_ACTIVE);
      else
        setEntityState(IMC::EntityState::ESTA_NORMAL, Status::CODE_IDLE);
    }

    void
    PathController::configureControlLoops(uint8_t enable, uint32_t mask)
    {
      if (enable)
      {
        if ((mask & m_aloops) == mask)
          return;

        m_aloops |= mask;
      }
      else
      {
        if ((mask & ~m_aloops) == mask)
          return;

        m_aloops &= ~mask;
      }

      m_cloops.enable = enable;
      m_cloops.mask = mask;
      m_cloops.scope_ref = m_scope_ref;
      dispatch(m_cloops);
    }

    void
    PathController::reportPathControlState(bool force = false)
    {
      if (!force && m_ts.now - m_last_pcs_report < m_speriod)
        return;

      m_last_pcs_report = m_ts.now;

      if (m_ts.loitering)
        m_pcs.x = 0;
      else
        m_pcs.x = m_ts.track_length - m_ts.track_pos.x;

      m_pcs.y = m_ts.track_pos.y;
      m_pcs.z = m_ts.track_pos.z;
      m_pcs.vx = m_ts.track_vel.x;
      m_pcs.vy = m_ts.track_vel.y;
      m_pcs.vz = m_ts.track_vel.z;
      m_pcs.course_error = m_ts.course_error;
      m_pcs.lradius = m_ts.loiter.radius;

      if (m_ts.nearby)
        m_pcs.flags |= IMC::PathControlState::FL_NEAR;
      else
        m_pcs.flags &= ~IMC::PathControlState::FL_NEAR;

      if (m_ts.loitering)
        m_pcs.flags |= IMC::PathControlState::FL_LOITERING;
      else
        m_pcs.flags &= ~IMC::PathControlState::FL_LOITERING;
      m_pcs.eta = (uint16_t) Math::round(m_ts.eta);
      dispatch(m_pcs);
    }

    void
    PathController::loiter(const IMC::EstimatedState& state, const TrackingState& ts)
    {
      TrackingState lts = ts;

      double b = Math::c_pi + ts.los_angle;
      Coordinates::setBearingAndRange(ts.end, b, lts.loiter.radius, lts.start);

      b += lts.loiter.clockwise ? Math::c_half_pi : -Math::c_half_pi;
      Coordinates::setBearingAndRange(lts.start, b, 500, lts.end);

      lts.track_bearing = b;
      lts.track_length = 500;
      lts.track_pos.x = 0;
      lts.los_angle = getBearing(state, lts.end);

      step(state, lts);
    }

    double
    PathController::getEta(const TrackingState& ts)
    {
      const float errx = std::abs(ts.track_length - ts.track_pos.x);
      const float erry = std::abs(ts.track_pos.y);
      const float time_factor = getTimeFactor();
      const float speed = getSpeed();

      const double eta =
          errx <= erry && erry < c_erry_factor * time_factor * speed
              ? errx / speed
              : Math::norm(errx, erry) / speed;

      return std::min(65535.0, eta - time_factor);
    }


    double
    PathController::getZ(IMC::ZUnits unit)
    {
      if (unit == IMC::Z_HEIGHT)
        return m_estate.height;
<<<<<<< HEAD
      else if (unit == IMC::Z_ALTITUDE)
        return m_estate.alt;
      else if (unit == IMC::Z_DEPTH)
        return m_estate.depth;
      else if (unit == IMC::Z_NONE)
        return m_estate.z;
        
      throw std::runtime_error(DTR("Invalid Z unit"));
=======

      if (unit == IMC::Z_ALTITUDE)
        return m_estate.alt;

      if (unit == IMC::Z_DEPTH)
        return m_estate.depth;

>>>>>>> 472131d5
      return 0;
    }

    void
    PathController::deactivateBottomTracker(void)
    {
      if (m_btrack == NULL)
        return;

      m_btrack->deactivate();

      // If braking then stop braking
      if (m_braking)
      {
        IMC::Brake brk;
        brk.op = IMC::Brake::OP_STOP;
        dispatch(brk);

        m_braking = false;
      }
    }

    void
    PathController::onMain(void)
    {
      while (!stopping())
      {
        waitForMessages(1.0);
      }
    }
  }
}<|MERGE_RESOLUTION|>--- conflicted
+++ resolved
@@ -1124,7 +1124,6 @@
     {
       if (unit == IMC::Z_HEIGHT)
         return m_estate.height;
-<<<<<<< HEAD
       else if (unit == IMC::Z_ALTITUDE)
         return m_estate.alt;
       else if (unit == IMC::Z_DEPTH)
@@ -1133,15 +1132,6 @@
         return m_estate.z;
         
       throw std::runtime_error(DTR("Invalid Z unit"));
-=======
-
-      if (unit == IMC::Z_ALTITUDE)
-        return m_estate.alt;
-
-      if (unit == IMC::Z_DEPTH)
-        return m_estate.depth;
-
->>>>>>> 472131d5
       return 0;
     }
 
